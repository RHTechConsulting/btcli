--- conflicted
+++ resolved
@@ -210,8 +210,6 @@
             "ws://127.0.0.1:9945",
             "--wallet-name",
             wallet_alice.name,
-<<<<<<< HEAD
-=======
             "--delegate-ss58key",
             wallet_bob.hotkey.ss58_address,
             "--network",
@@ -219,7 +217,6 @@
             "--amount",
             f"10",
             "--no-prompt",
->>>>>>> e22d3fe1
         ],
     )
     assert "✅ Finalized" in undelegate_alice.stdout
@@ -287,14 +284,9 @@
             wallet_alice.name,
             "--delegate-ss58key",
             wallet_bob.hotkey.ss58_address,
-<<<<<<< HEAD
-            "--amount",
-            f"{delegate_amount}",
-=======
             "--network",
             "local",
             "--all",
->>>>>>> e22d3fe1
             "--no-prompt",
         ],
     )
