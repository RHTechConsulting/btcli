--- conflicted
+++ resolved
@@ -66,15 +66,9 @@
         except SubstrateRequestException as e:
             payment_info = {"partial_fee": int(2e7)}  # assume  0.02 Tao
             err_console.print(
-<<<<<<< HEAD
-                f":cross_mark: [red]Failed to get payment info[/red]:\n"
-                f"  [bold white]{format_error_message(e)}[/bold white]\n"
-                f"  Defaulting to default transfer fee: {payment_info['partial_fee']}"
-=======
                 f":cross_mark: [red]Failed to get payment info[/red]:[bold white]\n"
                 f"  {format_error_message(e)}[/bold white]\n"
                 f"  Defaulting to default transfer fee: {payment_info['partialFee']}"
->>>>>>> ce6dde50
             )
 
         return Balance.from_rao(payment_info["partial_fee"])
@@ -107,15 +101,7 @@
             block_hash_ = response.block_hash
             return True, block_hash_, ""
         else:
-            return (
-                False,
-                "",
-<<<<<<< HEAD
-                format_error_message(await response.error_message, subtensor.substrate),
-=======
-                format_error_message(await response.error_message),
->>>>>>> ce6dde50
-            )
+            return False, "", format_error_message(await response.error_message)
 
     # Validate destination address.
     if not is_valid_bittensor_address_or_public_key(destination):
@@ -203,11 +189,7 @@
             )
             console.print(
                 f"Balance:\n"
-<<<<<<< HEAD
                 f"  [blue]{account_balance}[/blue] :arrow_right: [green]{new_balance}[/green]"
-=======
-                f"  [blue]{account_balance}[/blue] :arrow_right: [green]{new_balance[wallet.coldkeypub.ss58_address]}[/green]"
->>>>>>> ce6dde50
             )
             return True
 
