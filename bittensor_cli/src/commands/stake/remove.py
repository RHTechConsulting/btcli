import asyncio
import json
from functools import partial

from typing import TYPE_CHECKING, Optional

from bittensor_wallet import Wallet
from rich.prompt import Confirm, Prompt
from rich.table import Table

from async_substrate_interface.errors import SubstrateRequestException
from bittensor_cli.src import COLOR_PALETTE
from bittensor_cli.src.bittensor.balances import Balance
from bittensor_cli.src.bittensor.utils import (
    console,
    err_console,
    print_verbose,
    print_error,
    get_hotkey_wallets_for_wallet,
    is_valid_ss58_address,
    format_error_message,
    group_subnets,
    unlock_key,
    json_console,
)

if TYPE_CHECKING:
    from bittensor_cli.src.bittensor.subtensor_interface import SubtensorInterface


# Commands
async def unstake(
    wallet: Wallet,
    subtensor: "SubtensorInterface",
    hotkey_ss58_address: str,
    all_hotkeys: bool,
    include_hotkeys: list[str],
    exclude_hotkeys: list[str],
    amount: float,
    prompt: bool,
    interactive: bool,
    netuid: Optional[int],
    safe_staking: bool,
    rate_tolerance: float,
    allow_partial_stake: bool,
    json_output: bool,
):
    """Unstake from hotkey(s)."""
    with console.status(
        f"Retrieving subnet data & identities from {subtensor.network}...",
        spinner="earth",
    ):
        chain_head = await subtensor.substrate.get_chain_head()
        (
            all_sn_dynamic_info_,
            ck_hk_identities,
            old_identities,
            stake_infos,
        ) = await asyncio.gather(
            subtensor.all_subnets(block_hash=chain_head),
            subtensor.fetch_coldkey_hotkey_identities(block_hash=chain_head),
            subtensor.get_delegate_identities(block_hash=chain_head),
            subtensor.get_stake_for_coldkey(
                wallet.coldkeypub.ss58_address, block_hash=chain_head
            ),
        )
        all_sn_dynamic_info = {info.netuid: info for info in all_sn_dynamic_info_}

    if interactive:
        try:
            hotkeys_to_unstake_from, unstake_all_from_hk = await _unstake_selection(
                all_sn_dynamic_info,
                ck_hk_identities,
                old_identities,
                stake_infos,
                netuid=netuid,
            )
        except ValueError:
            return False
        if unstake_all_from_hk:
            hotkey_to_unstake_all = hotkeys_to_unstake_from[0]
            unstake_all_alpha = Confirm.ask(
                "\nDo you want to:\n"
                "[blue]Yes[/blue]: Unstake from all subnets and automatically restake to subnet 0 (root)\n"
                "[blue]No[/blue]: Unstake everything (including subnet 0)",
                default=True,
            )
            return await unstake_all(
                wallet=wallet,
                subtensor=subtensor,
                hotkey_ss58_address=hotkey_to_unstake_all[1],
                unstake_all_alpha=unstake_all_alpha,
                prompt=prompt,
            )

        if not hotkeys_to_unstake_from:
            console.print("[red]No unstake operations to perform.[/red]")
            return False
        netuids = list({netuid for _, _, netuid in hotkeys_to_unstake_from})

    else:
        netuids = (
            [int(netuid)]
            if netuid is not None
            else await subtensor.get_all_subnet_netuids()
        )
        hotkeys_to_unstake_from = _get_hotkeys_to_unstake(
            wallet=wallet,
            hotkey_ss58_address=hotkey_ss58_address,
            all_hotkeys=all_hotkeys,
            include_hotkeys=include_hotkeys,
            exclude_hotkeys=exclude_hotkeys,
            stake_infos=stake_infos,
            identities=ck_hk_identities,
            old_identities=old_identities,
        )

    with console.status(
        f"Retrieving stake data from {subtensor.network}...",
        spinner="earth",
    ):
        stake_in_netuids = {}
        for stake_info in stake_infos:
            if stake_info.hotkey_ss58 not in stake_in_netuids:
                stake_in_netuids[stake_info.hotkey_ss58] = {}
            stake_in_netuids[stake_info.hotkey_ss58][stake_info.netuid] = (
                stake_info.stake
            )

    # Flag to check if user wants to quit
    skip_remaining_subnets = False
    if len(netuids) > 1 and not amount:
        console.print(
            "[dark_sea_green3]Tip: Enter 'q' any time to stop going over remaining subnets and process current unstakes.\n"
        )

    # Iterate over hotkeys and netuids to collect unstake operations
    unstake_operations = []
    total_received_amount = Balance.from_tao(0)
    max_float_slippage = 0
    table_rows = []
    for hotkey in hotkeys_to_unstake_from:
        if skip_remaining_subnets:
            break

        if interactive:
            staking_address_name, staking_address_ss58, netuid = hotkey
            netuids_to_process = [netuid]
        else:
            staking_address_name, staking_address_ss58, _ = hotkey
            netuids_to_process = netuids

        initial_amount = amount

        for netuid in netuids_to_process:
            if skip_remaining_subnets:
                break  # Exit the loop over netuids

            subnet_info = all_sn_dynamic_info.get(netuid)
            if staking_address_ss58 not in stake_in_netuids:
                print_error(
                    f"No stake found for hotkey: {staking_address_ss58} on netuid: {netuid}"
                )
                continue  # Skip to next hotkey

            current_stake_balance = stake_in_netuids[staking_address_ss58].get(netuid)
            if current_stake_balance is None or current_stake_balance.tao == 0:
                print_error(
                    f"No stake to unstake from {staking_address_ss58} on netuid: {netuid}"
                )
                continue  # No stake to unstake

            # Determine the amount we are unstaking.
            if initial_amount:
                amount_to_unstake_as_balance = Balance.from_tao(initial_amount)
            else:
                amount_to_unstake_as_balance = _ask_unstake_amount(
                    current_stake_balance,
                    netuid,
                    staking_address_name
                    if staking_address_name
                    else staking_address_ss58,
                    staking_address_ss58,
                )
                if amount_to_unstake_as_balance is None:
                    skip_remaining_subnets = True
                    break

            # Check enough stake to remove.
            amount_to_unstake_as_balance.set_unit(netuid)
            if amount_to_unstake_as_balance > current_stake_balance:
                err_console.print(
                    f"[red]Not enough stake to remove[/red]:\n"
                    f" Stake balance: [dark_orange]{current_stake_balance}[/dark_orange]"
                    f" < Unstaking amount: [dark_orange]{amount_to_unstake_as_balance}[/dark_orange]"
                    f" on netuid: {netuid}"
                )
                continue  # Skip to the next subnet - useful when single amount is specified for all subnets

            received_amount, slippage_pct, slippage_pct_float = _calculate_slippage(
                subnet_info=subnet_info, amount=amount_to_unstake_as_balance
            )
            total_received_amount += received_amount
            max_float_slippage = max(max_float_slippage, slippage_pct_float)

            base_unstake_op = {
                "netuid": netuid,
                "hotkey_name": staking_address_name
                if staking_address_name
                else staking_address_ss58,
                "hotkey_ss58": staking_address_ss58,
                "amount_to_unstake": amount_to_unstake_as_balance,
                "current_stake_balance": current_stake_balance,
                "received_amount": received_amount,
                "slippage_pct": slippage_pct,
                "slippage_pct_float": slippage_pct_float,
                "dynamic_info": subnet_info,
            }

            base_table_row = [
                str(netuid),  # Netuid
                staking_address_name,  # Hotkey Name
                str(amount_to_unstake_as_balance),  # Amount to Unstake
                str(subnet_info.price.tao)
                + f"({Balance.get_unit(0)}/{Balance.get_unit(netuid)})",  # Rate
                str(received_amount),  # Received Amount
                slippage_pct,  # Slippage Percent
            ]

            # Additional fields for safe unstaking
            if safe_staking:
                if subnet_info.is_dynamic:
                    rate = subnet_info.price.tao or 1
                    rate_with_tolerance = rate * (
                        1 - rate_tolerance
                    )  # Rate only for display
                    price_with_tolerance = subnet_info.price.rao * (
                        1 - rate_tolerance
                    )  # Actual price to pass to extrinsic
                else:
                    rate_with_tolerance = 1
                    price_with_tolerance = 1

                base_unstake_op["price_with_tolerance"] = price_with_tolerance
                base_table_row.extend(
                    [
                        # Rate with tolerance
                        f"{rate_with_tolerance:.4f} {Balance.get_unit(0)}/{Balance.get_unit(netuid)}",
                        # Partial unstake
                        f"[{'dark_sea_green3' if allow_partial_stake else 'red'}]"
                        f"{allow_partial_stake}[/{'dark_sea_green3' if allow_partial_stake else 'red'}]",
                    ]
                )

            unstake_operations.append(base_unstake_op)
            table_rows.append(base_table_row)

    if not unstake_operations:
        console.print("[red]No unstake operations to perform.[/red]")
        return False

    table = _create_unstake_table(
        wallet_name=wallet.name,
        wallet_coldkey_ss58=wallet.coldkeypub.ss58_address,
        network=subtensor.network,
        total_received_amount=total_received_amount,
        safe_staking=safe_staking,
        rate_tolerance=rate_tolerance,
    )
    for row in table_rows:
        table.add_row(*row)

    _print_table_and_slippage(table, max_float_slippage, safe_staking)
    if prompt:
        if not Confirm.ask("Would you like to continue?"):
            return False

    # Execute extrinsics
    if not unlock_key(wallet).success:
        return False

    successes = []
    with console.status("\n:satellite: Performing unstaking operations...") as status:
<<<<<<< HEAD
        for op in unstake_operations:
            common_args = {
                "wallet": wallet,
                "subtensor": subtensor,
                "netuid": op["netuid"],
                "amount": op["amount_to_unstake"],
                "current_stake": op["current_stake_balance"],
                "hotkey_ss58": op["hotkey_ss58"],
                "status": status,
            }

            if safe_staking and op["netuid"] != 0:
                func = _safe_unstake_extrinsic
                specific_args = {
                    "price_limit": op["price_with_tolerance"],
                    "allow_partial_stake": allow_partial_stake,
                }
            else:
                func = _unstake_extrinsic
                specific_args = {}

            suc = await func(**common_args, **specific_args)

            successes.append(
                {
                    "netuid": op["netuid"],
                    "hotkey_ss58": op["hotkey_ss58"],
                    "unstake_amount": op["amount_to_unstake"].tao,
                    "success": suc,
                }
            )

=======
        if safe_staking:
            for op in unstake_operations:
                if op["netuid"] == 0:
                    await _unstake_extrinsic(
                        wallet=wallet,
                        subtensor=subtensor,
                        netuid=op["netuid"],
                        amount=op["amount_to_unstake"],
                        current_stake=op["current_stake_balance"],
                        hotkey_ss58=op["hotkey_ss58"],
                        status=status,
                    )
                else:
                    await _safe_unstake_extrinsic(
                        wallet=wallet,
                        subtensor=subtensor,
                        netuid=op["netuid"],
                        amount=op["amount_to_unstake"],
                        hotkey_ss58=op["hotkey_ss58"],
                        price_limit=op["price_with_tolerance"],
                        allow_partial_stake=allow_partial_stake,
                        status=status,
                    )
        else:
            for op in unstake_operations:
                await _unstake_extrinsic(
                    wallet=wallet,
                    subtensor=subtensor,
                    netuid=op["netuid"],
                    amount=op["amount_to_unstake"],
                    current_stake=op["current_stake_balance"],
                    hotkey_ss58=op["hotkey_ss58"],
                    status=status,
                )
>>>>>>> 9cf7abd4
    console.print(
        f"[{COLOR_PALETTE['STAKE']['STAKE_AMOUNT']}]Unstaking operations completed."
    )
    if json_output:
        json_console.print(json.dumps(successes))


async def unstake_all(
    wallet: Wallet,
    subtensor: "SubtensorInterface",
    hotkey_ss58_address: str,
    unstake_all_alpha: bool = False,
    all_hotkeys: bool = False,
    include_hotkeys: Optional[list[str]] = None,
    exclude_hotkeys: Optional[list[str]] = None,
    prompt: bool = True,
    json_output: bool = False,
) -> bool:
    """Unstakes all stakes from all hotkeys in all subnets."""
    include_hotkeys = include_hotkeys or []
    exclude_hotkeys = exclude_hotkeys or []
    with console.status(
        f"Retrieving stake information & identities from {subtensor.network}...",
        spinner="earth",
    ):
        (
            stake_info,
            ck_hk_identities,
            old_identities,
            all_sn_dynamic_info_,
            current_wallet_balance,
        ) = await asyncio.gather(
            subtensor.get_stake_for_coldkey(wallet.coldkeypub.ss58_address),
            subtensor.fetch_coldkey_hotkey_identities(),
            subtensor.get_delegate_identities(),
            subtensor.all_subnets(),
            subtensor.get_balance(wallet.coldkeypub.ss58_address),
        )

        if all_hotkeys:
            hotkeys = _get_hotkeys_to_unstake(
                wallet,
                hotkey_ss58_address=hotkey_ss58_address,
                all_hotkeys=all_hotkeys,
                include_hotkeys=include_hotkeys,
                exclude_hotkeys=exclude_hotkeys,
                stake_infos=stake_info,
                identities=ck_hk_identities,
                old_identities=old_identities,
            )
        elif not hotkey_ss58_address:
            hotkeys = [(wallet.hotkey_str, wallet.hotkey.ss58_address, None)]
        else:
            hotkeys = [(None, hotkey_ss58_address, None)]

        hotkey_names = {ss58: name for name, ss58, _ in hotkeys if name is not None}
        hotkey_ss58s = [item[1] for item in hotkeys]
        stake_info = [
            stake for stake in stake_info if stake.hotkey_ss58 in hotkey_ss58s
        ]

        if unstake_all_alpha:
            stake_info = [stake for stake in stake_info if stake.netuid != 0]

        if not stake_info:
            console.print("[red]No stakes found to unstake[/red]")
            return False

        all_sn_dynamic_info = {info.netuid: info for info in all_sn_dynamic_info_}

        # Create table for unstaking all
        table_title = (
            "Unstaking Summary - All Stakes"
            if not unstake_all_alpha
            else "Unstaking Summary - All Alpha Stakes"
        )
        table = Table(
            title=(
                f"\n[{COLOR_PALETTE['GENERAL']['HEADER']}]{table_title}[/{COLOR_PALETTE['GENERAL']['HEADER']}]\n"
                f"Wallet: [{COLOR_PALETTE['GENERAL']['COLDKEY']}]{wallet.name}[/{COLOR_PALETTE['GENERAL']['COLDKEY']}], "
                f"Coldkey ss58: [{COLOR_PALETTE['GENERAL']['COLDKEY']}]{wallet.coldkeypub.ss58_address}[/{COLOR_PALETTE['GENERAL']['COLDKEY']}]\n"
                f"Network: [{COLOR_PALETTE['GENERAL']['HEADER']}]{subtensor.network}[/{COLOR_PALETTE['GENERAL']['HEADER']}]\n"
            ),
            show_footer=True,
            show_edge=False,
            header_style="bold white",
            border_style="bright_black",
            style="bold",
            title_justify="center",
            show_lines=False,
            pad_edge=True,
        )
        table.add_column("Netuid", justify="center", style="grey89")
        table.add_column(
            "Hotkey", justify="center", style=COLOR_PALETTE["GENERAL"]["HOTKEY"]
        )
        table.add_column(
            f"Current Stake ({Balance.get_unit(1)})",
            justify="center",
            style=COLOR_PALETTE["STAKE"]["STAKE_ALPHA"],
        )
        table.add_column(
            f"Rate ({Balance.unit}/{Balance.get_unit(1)})",
            justify="center",
            style=COLOR_PALETTE["POOLS"]["RATE"],
        )
        table.add_column(
            f"Recieved ({Balance.unit})",
            justify="center",
            style=COLOR_PALETTE["POOLS"]["TAO_EQUIV"],
        )
        table.add_column(
            "Slippage",
            justify="center",
            style=COLOR_PALETTE["STAKE"]["SLIPPAGE_PERCENT"],
        )

        # Calculate slippage and total received
        max_slippage = 0.0
        total_received_value = Balance(0)
        for stake in stake_info:
            if stake.stake.rao == 0:
                continue

            hotkey_display = hotkey_names.get(stake.hotkey_ss58, stake.hotkey_ss58)
            subnet_info = all_sn_dynamic_info.get(stake.netuid)
            stake_amount = stake.stake
            received_amount, slippage_pct, slippage_pct_float = _calculate_slippage(
                subnet_info=subnet_info, amount=stake_amount
            )
            max_slippage = max(max_slippage, slippage_pct_float)
            total_received_value += received_amount

            table.add_row(
                str(stake.netuid),
                hotkey_display,
                str(stake_amount),
                str(float(subnet_info.price))
                + f"({Balance.get_unit(0)}/{Balance.get_unit(stake.netuid)})",
                str(received_amount),
                slippage_pct,
            )
    console.print(table)
    if max_slippage > 5:
        message = (
            f"[{COLOR_PALETTE['STAKE']['SLIPPAGE_TEXT']}]--------------------------------------------------------------"
            f"-----------------------------------------------------\n"
            f"[bold]WARNING:[/bold] The slippage on one of your operations is high: "
            f"[{COLOR_PALETTE['STAKE']['SLIPPAGE_PERCENT']}]{max_slippage:.4f}%"
            f"[/{COLOR_PALETTE['STAKE']['SLIPPAGE_PERCENT']}], this may result in a loss of funds.\n"
            "----------------------------------------------------------------------------------------------------------"
            "---------\n"
        )
        console.print(message)

    console.print(
        f"Expected return after slippage: [{COLOR_PALETTE['STAKE']['STAKE_AMOUNT']}]{total_received_value}"
    )

    if prompt and not Confirm.ask(
        "\nDo you want to proceed with unstaking everything?"
    ):
        return False

    if not unlock_key(wallet).success:
        return False
    successes = {}
    with console.status("Unstaking all stakes...") as status:
        for hotkey_ss58 in hotkey_ss58s:
            successes[hotkey_ss58] = await _unstake_all_extrinsic(
                wallet=wallet,
                subtensor=subtensor,
                hotkey_ss58=hotkey_ss58,
                hotkey_name=hotkey_names.get(hotkey_ss58, hotkey_ss58),
                unstake_all_alpha=unstake_all_alpha,
                status=status,
            )
    if json_output:
        return json_console.print(json.dumps({"success": successes}))


# Extrinsics
async def _unstake_extrinsic(
    wallet: Wallet,
    subtensor: "SubtensorInterface",
    netuid: int,
    amount: Balance,
    current_stake: Balance,
    hotkey_ss58: str,
    status=None,
) -> bool:
    """Execute a standard unstake extrinsic.

    Args:
        netuid: The subnet ID
        amount: Amount to unstake
        current_stake: Current stake balance
        hotkey_ss58: Hotkey SS58 address
        wallet: Wallet instance
        subtensor: Subtensor interface
        status: Optional status for console updates
    """
    err_out = partial(print_error, status=status)
    failure_prelude = (
        f":cross_mark: [red]Failed[/red] to unstake {amount} on Netuid {netuid}"
    )

    if status:
        status.update(
            f"\n:satellite: Unstaking {amount} from {hotkey_ss58} on netuid: {netuid} ..."
        )

    current_balance, call = await asyncio.gather(
        subtensor.get_balance(wallet.coldkeypub.ss58_address),
        subtensor.substrate.compose_call(
            call_module="SubtensorModule",
            call_function="remove_stake",
            call_params={
                "hotkey": hotkey_ss58,
                "netuid": netuid,
                "amount_unstaked": amount.rao,
            },
        ),
    )
    extrinsic = await subtensor.substrate.create_signed_extrinsic(
        call=call, keypair=wallet.coldkey
    )

    try:
        response = await subtensor.substrate.submit_extrinsic(
            extrinsic, wait_for_inclusion=True, wait_for_finalization=False
        )
        if not await response.is_success:
            err_out(
                f"{failure_prelude} with error: "
                f"{format_error_message(await response.error_message)}"
            )
            return False
        # Fetch latest balance and stake
        block_hash = await subtensor.substrate.get_chain_head()
        new_balance, new_stake = await asyncio.gather(
            subtensor.get_balance(wallet.coldkeypub.ss58_address, block_hash),
            subtensor.get_stake(
                hotkey_ss58=hotkey_ss58,
                coldkey_ss58=wallet.coldkeypub.ss58_address,
                netuid=netuid,
                block_hash=block_hash,
            ),
        )

        console.print(":white_heavy_check_mark: [green]Finalized[/green]")
        console.print(
            f"Balance:\n  [blue]{current_balance}[/blue] :arrow_right: [{COLOR_PALETTE['STAKE']['STAKE_AMOUNT']}]{new_balance}"
        )
        console.print(
            f"Subnet: [{COLOR_PALETTE['GENERAL']['SUBHEADING']}]{netuid}[/{COLOR_PALETTE['GENERAL']['SUBHEADING']}]"
            f" Stake:\n  [blue]{current_stake}[/blue] :arrow_right: [{COLOR_PALETTE['STAKE']['STAKE_AMOUNT']}]{new_stake}"
        )
        return True

    except Exception as e:
        err_out(f"{failure_prelude} with error: {str(e)}")
        return False


async def _safe_unstake_extrinsic(
    wallet: Wallet,
    subtensor: "SubtensorInterface",
    netuid: int,
    amount: Balance,
    hotkey_ss58: str,
    price_limit: Balance,
    allow_partial_stake: bool,
    status=None,
) -> bool:
    """Execute a safe unstake extrinsic with price limit.

    Args:
        netuid: The subnet ID
        amount: Amount to unstake
        hotkey_ss58: Hotkey SS58 address
        price_limit: Maximum acceptable price
        wallet: Wallet instance
        subtensor: Subtensor interface
        allow_partial_stake: Whether to allow partial unstaking
        status: Optional status for console updates
    """
    err_out = partial(print_error, status=status)
    failure_prelude = (
        f":cross_mark: [red]Failed[/red] to unstake {amount} on Netuid {netuid}"
    )

    if status:
        status.update(
            f"\n:satellite: Unstaking {amount} from {hotkey_ss58} on netuid: {netuid} ..."
        )

    block_hash = await subtensor.substrate.get_chain_head()

    current_balance, next_nonce, current_stake, call = await asyncio.gather(
        subtensor.get_balance(wallet.coldkeypub.ss58_address, block_hash),
        subtensor.substrate.get_account_next_index(wallet.coldkeypub.ss58_address),
        subtensor.get_stake(
            hotkey_ss58=hotkey_ss58,
            coldkey_ss58=wallet.coldkeypub.ss58_address,
            netuid=netuid,
            block_hash=block_hash,
        ),
        subtensor.substrate.compose_call(
            call_module="SubtensorModule",
            call_function="remove_stake_limit",
            call_params={
                "hotkey": hotkey_ss58,
                "netuid": netuid,
                "amount_unstaked": amount.rao,
                "limit_price": price_limit,
                "allow_partial": allow_partial_stake,
            },
            block_hash=block_hash,
        ),
    )

    extrinsic = await subtensor.substrate.create_signed_extrinsic(
        call=call, keypair=wallet.coldkey, nonce=next_nonce
    )

    try:
        response = await subtensor.substrate.submit_extrinsic(
            extrinsic, wait_for_inclusion=True, wait_for_finalization=False
        )
    except SubstrateRequestException as e:
        if "Custom error: 8" in str(e):
            print_error(
                f"\n{failure_prelude}: Price exceeded tolerance limit. "
                f"Transaction rejected because partial unstaking is disabled. "
                f"Either increase price tolerance or enable partial unstaking.",
                status=status,
            )
        else:
            err_out(f"\n{failure_prelude} with error: {format_error_message(e)}")
        return False

    if not await response.is_success:
        err_out(
            f"\n{failure_prelude} with error: {format_error_message(await response.error_message)}"
        )
        return False

    block_hash = await subtensor.substrate.get_chain_head()
    new_balance, new_stake = await asyncio.gather(
        subtensor.get_balance(wallet.coldkeypub.ss58_address, block_hash),
        subtensor.get_stake(
            hotkey_ss58=hotkey_ss58,
            coldkey_ss58=wallet.coldkeypub.ss58_address,
            netuid=netuid,
            block_hash=block_hash,
        ),
    )

    console.print(":white_heavy_check_mark: [green]Finalized[/green]")
    console.print(
        f"Balance:\n  [blue]{current_balance}[/blue] :arrow_right: [{COLOR_PALETTE['STAKE']['STAKE_AMOUNT']}]{new_balance}"
    )

    amount_unstaked = current_stake - new_stake
    if allow_partial_stake and (amount_unstaked != amount):
        console.print(
            "Partial unstake transaction. Unstaked:\n"
            f"  [{COLOR_PALETTE['STAKE']['STAKE_AMOUNT']}]{amount_unstaked.set_unit(netuid=netuid)}[/{COLOR_PALETTE['STAKE']['STAKE_AMOUNT']}] "
            f"instead of "
            f"[blue]{amount}[/blue]"
        )

    console.print(
        f"Subnet: [{COLOR_PALETTE['GENERAL']['SUBHEADING']}]{netuid}[/{COLOR_PALETTE['GENERAL']['SUBHEADING']}] "
        f"Stake:\n  [blue]{current_stake}[/blue] :arrow_right: [{COLOR_PALETTE['STAKE']['STAKE_AMOUNT']}]{new_stake}"
    )
    return True


async def _unstake_all_extrinsic(
    wallet: Wallet,
    subtensor: "SubtensorInterface",
    hotkey_ss58: str,
    hotkey_name: str,
    unstake_all_alpha: bool,
    status=None,
) -> None:
    """Execute an unstake all extrinsic.

    Args:
        wallet: Wallet instance
        subtensor: Subtensor interface
        hotkey_ss58: Hotkey SS58 address
        hotkey_name: Display name of the hotkey
        unstake_all_alpha: Whether to unstake only alpha stakes
        status: Optional status for console updates
    """
    err_out = partial(print_error, status=status)
    failure_prelude = (
        f":cross_mark: [red]Failed[/red] to unstake all from {hotkey_name}"
    )

    if status:
        status.update(
            f"\n:satellite: {'Unstaking all Alpha stakes' if unstake_all_alpha else 'Unstaking all stakes'} from {hotkey_name} ..."
        )

    block_hash = await subtensor.substrate.get_chain_head()
    if unstake_all_alpha:
        previous_root_stake, current_balance = await asyncio.gather(
            subtensor.get_stake(
                hotkey_ss58=hotkey_ss58,
                coldkey_ss58=wallet.coldkeypub.ss58_address,
                netuid=0,
                block_hash=block_hash,
            ),
            subtensor.get_balance(
                wallet.coldkeypub.ss58_address, block_hash=block_hash
            ),
        )
    else:
        current_balance = await subtensor.get_balance(
            wallet.coldkeypub.ss58_address, block_hash=block_hash
        )
        previous_root_stake = None

    call_function = "unstake_all_alpha" if unstake_all_alpha else "unstake_all"
    call = await subtensor.substrate.compose_call(
        call_module="SubtensorModule",
        call_function=call_function,
        call_params={"hotkey": hotkey_ss58},
    )

    try:
        response = await subtensor.substrate.submit_extrinsic(
            extrinsic=await subtensor.substrate.create_signed_extrinsic(
                call=call,
                keypair=wallet.coldkey,
            ),
            wait_for_inclusion=True,
            wait_for_finalization=False,
        )
        await response.process_events()

        if not await response.is_success:
            err_out(
                f"{failure_prelude} with error: "
                f"{format_error_message(await response.error_message)}"
            )
            return

        # Fetch latest balance and stake
        block_hash = await subtensor.substrate.get_chain_head()
        if unstake_all_alpha:
            new_root_stake, new_balance = await asyncio.gather(
                subtensor.get_stake(
                    hotkey_ss58=hotkey_ss58,
                    coldkey_ss58=wallet.coldkeypub.ss58_address,
                    netuid=0,
                    block_hash=block_hash,
                ),
                subtensor.get_balance(
                    wallet.coldkeypub.ss58_address, block_hash=block_hash
                ),
            )
        else:
            new_balance = await subtensor.get_balance(
                wallet.coldkeypub.ss58_address, block_hash=block_hash
            )
            new_root_stake = None

        success_message = (
            ":white_heavy_check_mark: [green]Finalized: Successfully unstaked all stakes[/green]"
            if not unstake_all_alpha
            else ":white_heavy_check_mark: [green]Finalized: Successfully unstaked all Alpha stakes[/green]"
        )
        console.print(f"{success_message} from {hotkey_name}")
        console.print(
            f"Balance:\n [blue]{current_balance}[/blue] :arrow_right: [{COLOR_PALETTE['STAKE']['STAKE_AMOUNT']}]{new_balance}"
        )

        if unstake_all_alpha:
            console.print(
                f"Root Stake for {hotkey_name}:\n "
                f"[blue]{previous_root_stake}[/blue] :arrow_right: "
                f"[{COLOR_PALETTE['STAKE']['STAKE_AMOUNT']}]{new_root_stake}"
            )

    except Exception as e:
        err_out(f"{failure_prelude} with error: {str(e)}")


# Helpers
def _calculate_slippage(subnet_info, amount: Balance) -> tuple[Balance, str, float]:
    """Calculate slippage and received amount for unstaking operation.

    Args:
        subnet_info: Subnet information containing price data
        amount: Amount being unstaked

    Returns:
        tuple containing:
        - received_amount: Balance after slippage
        - slippage_pct: Formatted string of slippage percentage
        - slippage_pct_float: Float value of slippage percentage
    """
    received_amount, _, slippage_pct_float = subnet_info.alpha_to_tao_with_slippage(
        amount
    )

    if subnet_info.is_dynamic:
        slippage_pct = f"{slippage_pct_float:.4f} %"
    else:
        slippage_pct_float = 0
        slippage_pct = "[red]N/A[/red]"

    return received_amount, slippage_pct, slippage_pct_float


async def _unstake_selection(
    dynamic_info,
    identities,
    old_identities,
    stake_infos,
    netuid: Optional[int] = None,
) -> tuple[list[tuple[str, str, int]], bool]:
    if not stake_infos:
        print_error("You have no stakes to unstake.")
        raise ValueError

    hotkey_stakes = {}
    for stake_info in stake_infos:
        if netuid is not None and stake_info.netuid != netuid:
            continue
        hotkey_ss58 = stake_info.hotkey_ss58
        netuid_ = stake_info.netuid
        stake_amount = stake_info.stake
        if stake_amount.tao > 0:
            hotkey_stakes.setdefault(hotkey_ss58, {})[netuid_] = stake_amount

    if not hotkey_stakes:
        if netuid is not None:
            print_error(f"You have no stakes to unstake in subnet {netuid}.")
        else:
            print_error("You have no stakes to unstake.")
        raise ValueError

    hotkeys_info = []
    for idx, (hotkey_ss58, netuid_stakes) in enumerate(hotkey_stakes.items()):
        hotkey_name = get_hotkey_identity(
            hotkey_ss58=hotkey_ss58,
            identities=identities,
            old_identities=old_identities,
        )
        hotkeys_info.append(
            {
                "index": idx,
                "identity": hotkey_name,
                "netuids": list(netuid_stakes.keys()),
                "hotkey_ss58": hotkey_ss58,
            }
        )

    # Display existing hotkeys, id, and staked netuids.
    subnet_filter = f" for Subnet {netuid}" if netuid is not None else ""
    table = Table(
        title=f"\n[{COLOR_PALETTE['GENERAL']['HEADER']}]Hotkeys with Stakes{subnet_filter}\n",
        show_footer=True,
        show_edge=False,
        header_style="bold white",
        border_style="bright_black",
        style="bold",
        title_justify="center",
        show_lines=False,
        pad_edge=True,
    )
    table.add_column("Index", justify="right")
    table.add_column("Identity", style=COLOR_PALETTE["GENERAL"]["SUBHEADING"])
    table.add_column("Netuids", style=COLOR_PALETTE["GENERAL"]["NETUID"])
    table.add_column("Hotkey Address", style=COLOR_PALETTE["GENERAL"]["HOTKEY"])

    for hotkey_info in hotkeys_info:
        index = str(hotkey_info["index"])
        identity = hotkey_info["identity"]
        netuids = group_subnets([n for n in hotkey_info["netuids"]])
        hotkey_ss58 = hotkey_info["hotkey_ss58"]
        table.add_row(index, identity, netuids, hotkey_ss58)

    console.print("\n", table)

    # Prompt to select hotkey to unstake.
    hotkey_options = [str(hotkey_info["index"]) for hotkey_info in hotkeys_info]
    hotkey_idx = Prompt.ask(
        "\nEnter the index of the hotkey you want to unstake from",
        choices=hotkey_options,
    )
    selected_hotkey_info = hotkeys_info[int(hotkey_idx)]
    selected_hotkey_ss58 = selected_hotkey_info["hotkey_ss58"]
    selected_hotkey_name = selected_hotkey_info["identity"]
    netuid_stakes = hotkey_stakes[selected_hotkey_ss58]

    # Display hotkey's staked netuids with amount.
    table = Table(
        title=f"\n[{COLOR_PALETTE['GENERAL']['HEADER']}]Stakes for hotkey \n"
        f"[{COLOR_PALETTE['GENERAL']['SUBHEADING']}]{selected_hotkey_name}\n"
        f"{selected_hotkey_ss58}\n",
        show_footer=True,
        show_edge=False,
        header_style="bold white",
        border_style="bright_black",
        style="bold",
        title_justify="center",
        show_lines=False,
        pad_edge=True,
    )
    table.add_column("Subnet", justify="right")
    table.add_column("Symbol", style=COLOR_PALETTE["GENERAL"]["SYMBOL"])
    table.add_column("Stake Amount", style=COLOR_PALETTE["STAKE"]["STAKE_AMOUNT"])
    table.add_column(
        f"[bold white]RATE ({Balance.get_unit(0)}_in/{Balance.get_unit(1)}_in)",
        style=COLOR_PALETTE["POOLS"]["RATE"],
        justify="left",
    )

    for netuid_, stake_amount in netuid_stakes.items():
        symbol = dynamic_info[netuid_].symbol
        rate = f"{dynamic_info[netuid_].price.tao:.4f} τ/{symbol}"
        table.add_row(str(netuid_), symbol, str(stake_amount), rate)
    console.print("\n", table, "\n")

    # Ask which netuids to unstake from for the selected hotkey.
    unstake_all_ = False
    if netuid is not None:
        selected_netuids = [netuid]
    else:
        while True:
            netuid_input = Prompt.ask(
                "\nEnter the netuids of the [blue]subnets to unstake[/blue] from (comma-separated), or "
                "'[blue]all[/blue]' to unstake from all",
                default="all",
            )

            if netuid_input.lower() == "all":
                selected_netuids = list(netuid_stakes.keys())
                unstake_all_ = True
                break
            else:
                try:
                    netuid_list = [int(n.strip()) for n in netuid_input.split(",")]
                    invalid_netuids = [n for n in netuid_list if n not in netuid_stakes]
                    if invalid_netuids:
                        print_error(
                            f"The following netuids are invalid or not available: {', '.join(map(str, invalid_netuids))}. Please try again."
                        )
                    else:
                        selected_netuids = netuid_list
                        break
                except ValueError:
                    print_error(
                        "Please enter valid netuids (numbers), separated by commas, or 'all'."
                    )

    hotkeys_to_unstake_from = []
    for netuid_ in selected_netuids:
        hotkeys_to_unstake_from.append(
            (selected_hotkey_name, selected_hotkey_ss58, netuid_)
        )
    return hotkeys_to_unstake_from, unstake_all_


def _ask_unstake_amount(
    current_stake_balance: Balance,
    netuid: int,
    staking_address_name: str,
    staking_address_ss58: str,
) -> Optional[Balance]:
    """Prompt the user to decide the amount to unstake.

    Args:
        current_stake_balance: The current stake balance available to unstake
        netuid: The subnet ID
        staking_address_name: Display name of the staking address
        staking_address_ss58: SS58 address of the staking address

    Returns:
        Balance amount to unstake, or None if user chooses to quit
    """
    stake_color = COLOR_PALETTE["STAKE"]["STAKE_AMOUNT"]
    display_address = (
        staking_address_name if staking_address_name else staking_address_ss58
    )

    # First prompt: Ask if user wants to unstake all
    unstake_all_prompt = (
        f"Unstake all: [{stake_color}]{current_stake_balance}[/{stake_color}]"
        f" from [{stake_color}]{display_address}[/{stake_color}]"
        f" on netuid: [{stake_color}]{netuid}[/{stake_color}]? [y/n/q]"
    )

    while True:
        response = Prompt.ask(
            unstake_all_prompt,
            choices=["y", "n", "q"],
            default="n",
            show_choices=True,
        ).lower()

        if response == "q":
            return None
        if response == "y":
            return current_stake_balance
        if response != "n":
            console.print("[red]Invalid input. Please enter 'y', 'n', or 'q'.[/red]")
            continue

        amount_prompt = (
            f"Enter amount to unstake in [{stake_color}]{Balance.get_unit(netuid)}[/{stake_color}]"
            f" from subnet: [{stake_color}]{netuid}[/{stake_color}]"
            f" (Max: [{stake_color}]{current_stake_balance}[/{stake_color}])"
        )

        while True:
            amount_input = Prompt.ask(amount_prompt)
            if amount_input.lower() == "q":
                return None

            try:
                amount_value = float(amount_input)

                # Validate amount
                if amount_value <= 0:
                    console.print("[red]Amount must be greater than zero.[/red]")
                    continue

                amount_to_unstake = Balance.from_tao(amount_value)
                amount_to_unstake.set_unit(netuid)

                if amount_to_unstake > current_stake_balance:
                    console.print(
                        f"[red]Amount exceeds current stake balance of {current_stake_balance}.[/red]"
                    )
                    continue

                return amount_to_unstake

            except ValueError:
                console.print(
                    "[red]Invalid input. Please enter a numeric value or 'q' to quit.[/red]"
                )


def _get_hotkeys_to_unstake(
    wallet: Wallet,
    hotkey_ss58_address: Optional[str],
    all_hotkeys: bool,
    include_hotkeys: list[str],
    exclude_hotkeys: list[str],
    stake_infos: list,
    identities: dict,
    old_identities: dict,
) -> list[tuple[Optional[str], str, None]]:
    """Get list of hotkeys to unstake from based on input parameters.

    Args:
        wallet: The wallet to unstake from
        hotkey_ss58_address: Specific hotkey SS58 address to unstake from
        all_hotkeys: Whether to unstake from all hotkeys
        include_hotkeys: List of hotkey names/addresses to include
        exclude_hotkeys: List of hotkey names to exclude

    Returns:
        List of tuples containing (hotkey_name, hotkey_ss58, None) pairs to unstake from. The final None is important
            for compatibility with the `_unstake_selection` function.
    """
    if hotkey_ss58_address:
        print_verbose(f"Unstaking from ss58 ({hotkey_ss58_address})")
        return [(None, hotkey_ss58_address, None)]

    if all_hotkeys:
        print_verbose("Unstaking from all hotkeys")
        all_hotkeys_ = get_hotkey_wallets_for_wallet(wallet=wallet)
        wallet_hotkeys = [
            (wallet.hotkey_str, wallet.hotkey.ss58_address, None)
            for wallet in all_hotkeys_
            if wallet.hotkey_str not in exclude_hotkeys
        ]

        wallet_hotkey_addresses = {hk[1] for hk in wallet_hotkeys}
        chain_hotkeys = [
            (
                get_hotkey_identity(stake_info.hotkey_ss58, identities, old_identities),
                stake_info.hotkey_ss58,
                None,
            )
            for stake_info in stake_infos
            if (
                stake_info.hotkey_ss58 not in wallet_hotkey_addresses
                and stake_info.hotkey_ss58 not in exclude_hotkeys
            )
        ]
        return wallet_hotkeys + chain_hotkeys

    if include_hotkeys:
        print_verbose("Unstaking from included hotkeys")
        result = []
        for hotkey_identifier in include_hotkeys:
            if is_valid_ss58_address(hotkey_identifier):
                result.append((None, hotkey_identifier, None))
            else:
                wallet_ = Wallet(
                    name=wallet.name,
                    path=wallet.path,
                    hotkey=hotkey_identifier,
                )
                result.append((wallet_.hotkey_str, wallet_.hotkey.ss58_address, None))
        return result

    # Only cli.config.wallet.hotkey is specified
    print_verbose(
        f"Unstaking from wallet: ({wallet.name}) from hotkey: ({wallet.hotkey_str})"
    )
    assert wallet.hotkey is not None
    return [(wallet.hotkey_str, wallet.hotkey.ss58_address, None)]


def _create_unstake_table(
    wallet_name: str,
    wallet_coldkey_ss58: str,
    network: str,
    total_received_amount: Balance,
    safe_staking: bool,
    rate_tolerance: float,
) -> Table:
    """Create a table summarizing unstake operations.

    Args:
        wallet_name: Name of the wallet
        wallet_coldkey_ss58: Coldkey SS58 address
        network: Network name
        total_received_amount: Total amount to be received after unstaking

    Returns:
        Rich Table object configured for unstake summary
    """
    title = (
        f"\n[{COLOR_PALETTE['GENERAL']['HEADER']}]Unstaking to: \n"
        f"Wallet: [{COLOR_PALETTE['GENERAL']['COLDKEY']}]{wallet_name}[/{COLOR_PALETTE['GENERAL']['COLDKEY']}], "
        f"Coldkey ss58: [{COLOR_PALETTE['GENERAL']['COLDKEY']}]{wallet_coldkey_ss58}[/{COLOR_PALETTE['GENERAL']['COLDKEY']}]\n"
        f"Network: {network}[/{COLOR_PALETTE['GENERAL']['HEADER']}]\n"
    )
    table = Table(
        title=title,
        show_footer=True,
        show_edge=False,
        header_style="bold white",
        border_style="bright_black",
        style="bold",
        title_justify="center",
        show_lines=False,
        pad_edge=True,
    )

    table.add_column("Netuid", justify="center", style="grey89")
    table.add_column(
        "Hotkey", justify="center", style=COLOR_PALETTE["GENERAL"]["HOTKEY"]
    )
    table.add_column(
        f"Amount ({Balance.get_unit(1)})",
        justify="center",
        style=COLOR_PALETTE["POOLS"]["TAO"],
    )
    table.add_column(
        f"Rate ({Balance.get_unit(0)}/{Balance.get_unit(1)})",
        justify="center",
        style=COLOR_PALETTE["POOLS"]["RATE"],
    )
    table.add_column(
        f"Received ({Balance.get_unit(0)})",
        justify="center",
        style=COLOR_PALETTE["POOLS"]["TAO_EQUIV"],
        footer=str(total_received_amount),
    )
    table.add_column(
        "Slippage", justify="center", style=COLOR_PALETTE["STAKE"]["SLIPPAGE_PERCENT"]
    )
    if safe_staking:
        table.add_column(
            f"Rate with tolerance: [blue]({rate_tolerance*100}%)[/blue]",
            justify="center",
            style=COLOR_PALETTE["POOLS"]["RATE"],
        )
        table.add_column(
            "Partial unstake enabled",
            justify="center",
            style=COLOR_PALETTE["STAKE"]["SLIPPAGE_PERCENT"],
        )

    return table


def _print_table_and_slippage(
    table: Table,
    max_float_slippage: float,
    safe_staking: bool,
) -> None:
    """Print the unstake summary table and additional information.

    Args:
        table: The Rich table containing unstake details
        max_float_slippage: Maximum slippage percentage across all operations
    """
    console.print(table)

    if max_float_slippage > 5:
        console.print(
            "\n"
            f"[{COLOR_PALETTE['STAKE']['SLIPPAGE_TEXT']}]-------------------------------------------------------------------------------------------------------------------\n"
            f"[bold]WARNING:[/bold]  The slippage on one of your operations is high: [{COLOR_PALETTE['STAKE']['SLIPPAGE_PERCENT']}]{max_float_slippage} %[/{COLOR_PALETTE['STAKE']['SLIPPAGE_PERCENT']}],"
            " this may result in a loss of funds.\n"
            f"-------------------------------------------------------------------------------------------------------------------\n"
        )
    base_description = """
[bold white]Description[/bold white]:
The table displays information about the stake remove operation you are about to perform.
The columns are as follows:
    - [bold white]Netuid[/bold white]: The netuid of the subnet you are unstaking from.
    - [bold white]Hotkey[/bold white]: The ss58 address or identity of the hotkey you are unstaking from. 
    - [bold white]Amount to Unstake[/bold white]: The stake amount you are removing from this key.
    - [bold white]Rate[/bold white]: The rate of exchange between TAO and the subnet's stake.
    - [bold white]Received[/bold white]: The amount of free balance TAO you will receive on this subnet after slippage.
    - [bold white]Slippage[/bold white]: The slippage percentage of the unstake operation. (0% if the subnet is not dynamic i.e. root)."""

    safe_staking_description = """
    - [bold white]Rate Tolerance[/bold white]: Maximum acceptable alpha rate. If the rate reduces below this tolerance, the transaction will be limited or rejected.
    - [bold white]Partial unstaking[/bold white]: If True, allows unstaking up to the rate tolerance limit. If False, the entire transaction will fail if rate tolerance is exceeded.\n"""

    console.print(base_description + (safe_staking_description if safe_staking else ""))


def get_hotkey_identity(
    hotkey_ss58: str,
    identities: dict,
    old_identities: dict,
) -> str:
    """Get identity name for a hotkey from identities or old_identities.

    Args:
        hotkey_ss58 (str): The hotkey SS58 address
        identities (dict): Current identities from fetch_coldkey_hotkey_identities
        old_identities (dict): Old identities from get_delegate_identities

    Returns:
        str: Identity name or truncated address
    """
    if hk_identity := identities["hotkeys"].get(hotkey_ss58):
        return hk_identity.get("identity", {}).get("name", "") or hk_identity.get(
            "display", "~"
        )
    elif old_identity := old_identities.get(hotkey_ss58):
        return old_identity.display
    else:
        return f"{hotkey_ss58[:4]}...{hotkey_ss58[-4:]}"<|MERGE_RESOLUTION|>--- conflicted
+++ resolved
@@ -281,14 +281,13 @@
 
     successes = []
     with console.status("\n:satellite: Performing unstaking operations...") as status:
-<<<<<<< HEAD
         for op in unstake_operations:
             common_args = {
                 "wallet": wallet,
                 "subtensor": subtensor,
                 "netuid": op["netuid"],
                 "amount": op["amount_to_unstake"],
-                "current_stake": op["current_stake_balance"],
+                # TODO verify current_stake used in both
                 "hotkey_ss58": op["hotkey_ss58"],
                 "status": status,
             }
@@ -314,42 +313,6 @@
                 }
             )
 
-=======
-        if safe_staking:
-            for op in unstake_operations:
-                if op["netuid"] == 0:
-                    await _unstake_extrinsic(
-                        wallet=wallet,
-                        subtensor=subtensor,
-                        netuid=op["netuid"],
-                        amount=op["amount_to_unstake"],
-                        current_stake=op["current_stake_balance"],
-                        hotkey_ss58=op["hotkey_ss58"],
-                        status=status,
-                    )
-                else:
-                    await _safe_unstake_extrinsic(
-                        wallet=wallet,
-                        subtensor=subtensor,
-                        netuid=op["netuid"],
-                        amount=op["amount_to_unstake"],
-                        hotkey_ss58=op["hotkey_ss58"],
-                        price_limit=op["price_with_tolerance"],
-                        allow_partial_stake=allow_partial_stake,
-                        status=status,
-                    )
-        else:
-            for op in unstake_operations:
-                await _unstake_extrinsic(
-                    wallet=wallet,
-                    subtensor=subtensor,
-                    netuid=op["netuid"],
-                    amount=op["amount_to_unstake"],
-                    current_stake=op["current_stake_balance"],
-                    hotkey_ss58=op["hotkey_ss58"],
-                    status=status,
-                )
->>>>>>> 9cf7abd4
     console.print(
         f"[{COLOR_PALETTE['STAKE']['STAKE_AMOUNT']}]Unstaking operations completed."
     )
