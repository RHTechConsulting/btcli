--- conflicted
+++ resolved
@@ -35,7 +35,6 @@
     prompt: bool = False,
     json_output: bool = False,
 ):
-    # TODO fix all the name shadowing in this function
     coldkey_address = coldkey_ss58 if coldkey_ss58 else wallet.coldkeypub.ss58_address
 
     async def get_stake_data(block_hash_: str = None):
@@ -226,7 +225,6 @@
                         str(Balance.from_tao(per_block_tao_emission)),
                     ]
                 )
-<<<<<<< HEAD
                 substakes_values.append(
                     {
                         "netuid": netuid,
@@ -242,20 +240,13 @@
                         },
                     }
                 )
-        table = define_table(name, rows, total_tao_value, total_swapped_tao_value)
-        for row in rows:
-            table.add_row(*row)
-        console.print(table)
-        return total_tao_value, total_swapped_tao_value, substakes_values
-=======
         created_table = define_table(
             name_, rows, total_tao_value_, total_swapped_tao_value_
         )
         for row in rows:
             created_table.add_row(*row)
         console.print(created_table)
-        return total_tao_value_, total_swapped_tao_value_
->>>>>>> 9cf7abd4
+        return total_tao_value_, total_swapped_tao_value_, substakes_values
 
     def create_live_table(
         substakes: list,
