import asyncio
import itertools
import json
import os
from collections import defaultdict
from typing import Generator, Optional

import aiohttp
from bittensor_wallet import Wallet, Keypair
from bittensor_wallet.errors import KeyFileError
from bittensor_wallet.keyfile import Keyfile
from fuzzywuzzy import fuzz
from rich import box
from rich.align import Align
from rich.table import Column, Table
from rich.tree import Tree
from rich.padding import Padding
from rich.prompt import Confirm

from bittensor_cli.src import COLOR_PALETTE, COLORS, Constants
from bittensor_cli.src.bittensor import utils
from bittensor_cli.src.bittensor.balances import Balance
from bittensor_cli.src.bittensor.chain_data import (
    DelegateInfo,
    NeuronInfoLite,
)
from bittensor_cli.src.bittensor.extrinsics.registration import (
    run_faucet_extrinsic,
    swap_hotkey_extrinsic,
)
from bittensor_cli.src.bittensor.extrinsics.transfer import transfer_extrinsic
from bittensor_cli.src.bittensor.networking import int_to_ip
from bittensor_cli.src.bittensor.subtensor_interface import SubtensorInterface
from bittensor_cli.src.bittensor.utils import (
    RAO_PER_TAO,
    console,
    convert_blocks_to_time,
    err_console,
    json_console,
    print_error,
    print_verbose,
    get_all_wallets_for_path,
    get_hotkey_wallets_for_wallet,
    is_valid_ss58_address,
    validate_coldkey_presence,
    get_subnet_name,
    millify_tao,
    unlock_key,
    WalletLike,
    blocks_to_duration,
    decode_account_id,
)


async def associate_hotkey(
    wallet: Wallet,
    subtensor: SubtensorInterface,
    hotkey_ss58: str,
    hotkey_display: str,
    prompt: bool = False,
):
    """Associates a hotkey with a wallet"""

    owner_ss58 = await subtensor.get_hotkey_owner(hotkey_ss58)
    if owner_ss58:
        if owner_ss58 == wallet.coldkeypub.ss58_address:
            console.print(
                f":white_heavy_check_mark: {hotkey_display.capitalize()} is already "
                f"associated with \nwallet [blue]{wallet.name}[/blue], "
                f"SS58: [{COLORS.GENERAL.CK}]{owner_ss58}[/{COLORS.GENERAL.CK}]"
            )
            return True
        else:
            owner_wallet = _get_wallet_by_ss58(wallet.path, owner_ss58)
            wallet_name = owner_wallet.name if owner_wallet else "unknown wallet"
            console.print(
                f"[yellow]Warning[/yellow]: {hotkey_display.capitalize()} is already associated with \n"
                f"wallet: [blue]{wallet_name}[/blue], SS58: [{COLORS.GENERAL.CK}]{owner_ss58}[/{COLORS.GENERAL.CK}]"
            )
            return False
    else:
        console.print(
            f"{hotkey_display.capitalize()} is not associated with any wallet"
        )

    if prompt and not Confirm.ask("Do you want to continue with the association?"):
        return False

    if not unlock_key(wallet).success:
        return False

    call = await subtensor.substrate.compose_call(
        call_module="SubtensorModule",
        call_function="try_associate_hotkey",
        call_params={
            "hotkey": hotkey_ss58,
        },
    )

    with console.status(":satellite: Associating hotkey on-chain..."):
        success, err_msg = await subtensor.sign_and_send_extrinsic(
            call,
            wallet,
            wait_for_inclusion=True,
            wait_for_finalization=False,
        )

        if not success:
            console.print(
                f"[red]:cross_mark: Failed to associate hotkey: {err_msg}[/red]"
            )
            return False

        console.print(
            f":white_heavy_check_mark: Successfully associated {hotkey_display} with \n"
            f"wallet [blue]{wallet.name}[/blue], "
            f"SS58: [{COLORS.GENERAL.CK}]{wallet.coldkeypub.ss58_address}[/{COLORS.GENERAL.CK}]"
        )
        return True


async def regen_coldkey(
    wallet: Wallet,
    mnemonic: Optional[str],
    seed: Optional[str] = None,
    json_path: Optional[str] = None,
    json_password: Optional[str] = "",
    use_password: Optional[bool] = True,
    overwrite: Optional[bool] = False,
    json_output: bool = False,
):
    """Creates a new coldkey under this wallet"""
    json_str: Optional[str] = None
    if json_path:
        if not os.path.exists(json_path) or not os.path.isfile(json_path):
            raise ValueError("File {} does not exist".format(json_path))
        with open(json_path, "r") as f:
            json_str = f.read()
    try:
        new_wallet = wallet.regenerate_coldkey(
            mnemonic=mnemonic,
            seed=seed,
            json=(json_str, json_password) if all([json_str, json_password]) else None,
            use_password=use_password,
            overwrite=overwrite,
        )

        if isinstance(new_wallet, Wallet):
            console.print(
                "\n✅ [dark_sea_green]Regenerated coldkey successfully!\n",
                f"[dark_sea_green]Wallet name: ({new_wallet.name}), path: ({new_wallet.path}), coldkey ss58: ({new_wallet.coldkeypub.ss58_address})",
            )
            if json_output:
                json_console.print(
                    json.dumps(
                        {
                            "success": True,
                            "data": {
                                "name": new_wallet.name,
                                "path": new_wallet.path,
                                "hotkey": new_wallet.hotkey_str,
                                "hotkey_ss58": new_wallet.hotkey.ss58_address,
                                "coldkey_ss58": new_wallet.coldkeypub.ss58_address,
                            },
                            "error": "",
                        }
                    )
                )
    except ValueError:
        print_error("Mnemonic phrase is invalid")
        if json_output:
            json_console.print(
                '{"success": false, "error": "Mnemonic phrase is invalid", "data": null}'
            )
    except KeyFileError:
        print_error("KeyFileError: File is not writable")
        if json_output:
            json_console.print(
                '{"success": false, "error": "Keyfile is not writable", "data": null}'
            )


async def regen_coldkey_pub(
    wallet: Wallet,
    ss58_address: str,
    public_key_hex: str,
    overwrite: Optional[bool] = False,
    json_output: bool = False,
):
    """Creates a new coldkeypub under this wallet."""
    try:
        new_coldkeypub = wallet.regenerate_coldkeypub(
            ss58_address=ss58_address,
            public_key=public_key_hex,
            overwrite=overwrite,
        )
        if isinstance(new_coldkeypub, Wallet):
            console.print(
                "\n✅ [dark_sea_green]Regenerated coldkeypub successfully!\n",
                f"[dark_sea_green]Wallet name: ({new_coldkeypub.name}), path: ({new_coldkeypub.path}), "
                f"coldkey ss58: ({new_coldkeypub.coldkeypub.ss58_address})",
            )
            if json_output:
                json_console.print(
                    json.dumps(
                        {
                            "success": True,
                            "data": {
                                "name": new_coldkeypub.name,
                                "path": new_coldkeypub.path,
                                "hotkey": new_coldkeypub.hotkey_str,
                                "hotkey_ss58": new_coldkeypub.hotkey.ss58_address,
                                "coldkey_ss58": new_coldkeypub.coldkeypub.ss58_address,
                            },
                            "error": "",
                        }
                    )
                )
    except KeyFileError:
        print_error("KeyFileError: File is not writable")
        if json_output:
            json_console.print(
                '{"success": false, "error": "Keyfile is not writable", "data": null}'
            )


async def regen_hotkey(
    wallet: Wallet,
    mnemonic: Optional[str],
    seed: Optional[str],
    json_path: Optional[str],
    json_password: Optional[str] = "",
    use_password: Optional[bool] = False,
    overwrite: Optional[bool] = False,
    json_output: bool = False,
):
    """Creates a new hotkey under this wallet."""
    json_str: Optional[str] = None
    if json_path:
        if not os.path.exists(json_path) or not os.path.isfile(json_path):
            err_console.print(f"File {json_path} does not exist")
            return False
        with open(json_path, "r") as f:
            json_str = f.read()

    try:
        new_hotkey_ = wallet.regenerate_hotkey(
            mnemonic=mnemonic,
            seed=seed,
            json=(json_str, json_password) if all([json_str, json_password]) else None,
            use_password=use_password,
            overwrite=overwrite,
        )
        if isinstance(new_hotkey_, Wallet):
            console.print(
                "\n✅ [dark_sea_green]Regenerated hotkey successfully!\n",
                f"[dark_sea_green]Wallet name: ({new_hotkey_.name}), path: ({new_hotkey_.path}), "
                f"hotkey ss58: ({new_hotkey_.hotkey.ss58_address})",
            )
            if json_output:
                json_console.print(
                    json.dumps(
                        {
                            "success": True,
                            "data": {
                                "name": new_hotkey_.name,
                                "path": new_hotkey_.path,
                                "hotkey": new_hotkey_.hotkey_str,
                                "hotkey_ss58": new_hotkey_.hotkey.ss58_address,
                                "coldkey_ss58": new_hotkey_.coldkeypub.ss58_address,
                            },
                            "error": "",
                        }
                    )
                )
    except ValueError:
        print_error("Mnemonic phrase is invalid")
        if json_output:
            json_console.print(
                '{"success": false, "error": "Mnemonic phrase is invalid", "data": null}'
            )
    except KeyFileError:
        print_error("KeyFileError: File is not writable")
        if json_output:
            json_console.print(
                '{"success": false, "error": "Keyfile is not writable", "data": null}'
            )


async def new_hotkey(
    wallet: Wallet,
    n_words: int,
    use_password: bool,
    uri: Optional[str] = None,
    overwrite: Optional[bool] = False,
    json_output: bool = False,
):
    """Creates a new hotkey under this wallet."""
    try:
        if uri:
            try:
                keypair = Keypair.create_from_uri(uri)
            except Exception as e:
                print_error(f"Failed to create keypair from URI {uri}: {str(e)}")
                return
            wallet.set_hotkey(keypair=keypair, encrypt=use_password)
            console.print(
                f"[dark_sea_green]Hotkey created from URI: {uri}[/dark_sea_green]"
            )
        else:
            wallet.create_new_hotkey(
                n_words=n_words,
                use_password=use_password,
                overwrite=overwrite,
            )
            console.print("[dark_sea_green]Hotkey created[/dark_sea_green]")
        if json_output:
            json_console.print(
                json.dumps(
                    {
                        "success": True,
                        "data": {
                            "name": wallet.name,
                            "path": wallet.path,
                            "hotkey": wallet.hotkey_str,
                            "hotkey_ss58": wallet.hotkey.ss58_address,
                            "coldkey_ss58": wallet.coldkeypub.ss58_address,
                        },
                        "error": "",
                    }
                )
            )
    except KeyFileError:
        print_error("KeyFileError: File is not writable")
        if json_output:
            json_console.print(
                '{"success": false, "error": "Keyfile is not writable", "data": null}'
            )


async def new_coldkey(
    wallet: Wallet,
    n_words: int,
    use_password: bool,
    uri: Optional[str] = None,
    overwrite: Optional[bool] = False,
    json_output: bool = False,
):
    """Creates a new coldkey under this wallet."""
    try:
        if uri:
            try:
                keypair = Keypair.create_from_uri(uri)
            except Exception as e:
                print_error(f"Failed to create keypair from URI {uri}: {str(e)}")
            wallet.set_coldkey(keypair=keypair, encrypt=False, overwrite=False)
            wallet.set_coldkeypub(keypair=keypair, encrypt=False, overwrite=False)
            console.print(
                f"[dark_sea_green]Coldkey created from URI: {uri}[/dark_sea_green]"
            )
        else:
            wallet.create_new_coldkey(
                n_words=n_words,
                use_password=use_password,
                overwrite=overwrite,
            )
            console.print("[dark_sea_green]Coldkey created[/dark_sea_green]")
        if json_output:
            json_console.print(
                json.dumps(
                    {
                        "success": True,
                        "data": {
                            "name": wallet.name,
                            "path": wallet.path,
                            "hotkey": wallet.hotkey_str,
                            "hotkey_ss58": wallet.hotkey.ss58_address,
                            "coldkey_ss58": wallet.coldkeypub.ss58_address,
                        },
                        "error": "",
                    }
                )
            )
    except KeyFileError:
        print_error("KeyFileError: File is not writable")
        if json_output:
            json_console.print(
                '{"success": false, "error": "Keyfile is not writable", "data": null}'
            )


async def wallet_create(
    wallet: Wallet,
    n_words: int = 12,
    use_password: bool = True,
    uri: Optional[str] = None,
    overwrite: Optional[bool] = False,
    json_output: bool = False,
):
    """Creates a new wallet."""
    output_dict = {"success": False, "error": "", "data": None}
    if uri:
        try:
            keypair = Keypair.create_from_uri(uri)
            wallet.set_coldkey(keypair=keypair, encrypt=False, overwrite=False)
            wallet.set_coldkeypub(keypair=keypair, encrypt=False, overwrite=False)
            wallet.set_hotkey(keypair=keypair, encrypt=False, overwrite=False)
            output_dict["success"] = True
            output_dict["data"] = {
                "name": wallet.name,
                "path": wallet.path,
                "hotkey": wallet.hotkey_str,
                "hotkey_ss58": wallet.hotkey.ss58_address,
                "coldkey_ss58": wallet.coldkeypub.ss58_address,
            }
        except Exception as e:
            err = f"Failed to create keypair from URI: {str(e)}"
            print_error(err)
            output_dict["error"] = err
        console.print(
            f"[dark_sea_green]Wallet created from URI: {uri}[/dark_sea_green]"
        )
    else:
        try:
            wallet.create_new_coldkey(
                n_words=n_words,
                use_password=use_password,
                overwrite=overwrite,
            )
            console.print("[dark_sea_green]Coldkey created[/dark_sea_green]")
            output_dict["success"] = True
            output_dict["data"] = {
                "name": wallet.name,
                "path": wallet.path,
                "hotkey": wallet.hotkey_str,
                "hotkey_ss58": wallet.hotkey.ss58_address,
                "coldkey_ss58": wallet.coldkeypub.ss58_address,
            }
        except KeyFileError:
            err = "KeyFileError: File is not writable"
            print_error(err)
            output_dict["error"] = err
        try:
            wallet.create_new_hotkey(
                n_words=n_words,
                use_password=False,
                overwrite=overwrite,
            )
            console.print("[dark_sea_green]Hotkey created[/dark_sea_green]")
            output_dict["success"] = True
            output_dict["data"] = {
                "name": wallet.name,
                "path": wallet.path,
                "hotkey": wallet.hotkey_str,
                "hotkey_ss58": wallet.hotkey.ss58_address,
                "coldkey_ss58": wallet.coldkeypub.ss58_address,
            }
        except KeyFileError:
            err = "KeyFileError: File is not writable"
            print_error(err)
            output_dict["error"] = err
    if json_output:
        json_console.print(json.dumps(output_dict))


def get_coldkey_wallets_for_path(path: str) -> list[Wallet]:
    """Get all coldkey wallet names from path."""
    try:
        wallet_names = next(os.walk(os.path.expanduser(path)))[1]
        return [Wallet(path=path, name=name) for name in wallet_names]
    except StopIteration:
        # No wallet files found.
        wallets = []
    return wallets


def _get_wallet_by_ss58(path: str, ss58_address: str) -> Optional[Wallet]:
    """Find a wallet by its SS58 address in the given path."""
    ss58_addresses, wallet_names = _get_coldkey_ss58_addresses_for_path(path)
    for wallet_name, addr in zip(wallet_names, ss58_addresses):
        if addr == ss58_address:
            return Wallet(path=path, name=wallet_name)
    return None


def _get_coldkey_ss58_addresses_for_path(path: str) -> tuple[list[str], list[str]]:
    """Get all coldkey ss58 addresses from path."""

    abs_path = os.path.abspath(os.path.expanduser(path))
    wallets = [
        name
        for name in os.listdir(abs_path)
        if os.path.isdir(os.path.join(abs_path, name))
    ]
    coldkey_paths = [
        os.path.join(abs_path, wallet, "coldkeypub.txt")
        for wallet in wallets
        if os.path.exists(os.path.join(abs_path, wallet, "coldkeypub.txt"))
    ]
    ss58_addresses = [Keyfile(path).keypair.ss58_address for path in coldkey_paths]

    return ss58_addresses, [
        os.path.basename(os.path.dirname(path)) for path in coldkey_paths
    ]


async def wallet_balance(
    wallet: Optional[Wallet],
    subtensor: SubtensorInterface,
    all_balances: bool,
    ss58_addresses: Optional[str] = None,
    json_output: bool = False,
):
    """Retrieves the current balance of the specified wallet"""
    if ss58_addresses:
        coldkeys = ss58_addresses
        wallet_names = [f"Provided Address {i + 1}" for i in range(len(ss58_addresses))]

    elif not all_balances:
        if not wallet.coldkeypub_file.exists_on_device():
            err_console.print("[bold red]No wallets found.[/bold red]")
            return

    with console.status("Retrieving balances", spinner="aesthetic") as status:
        if ss58_addresses:
            print_verbose(f"Fetching data for ss58 address: {ss58_addresses}", status)
        elif all_balances:
            print_verbose("Fetching data for all wallets", status)
            coldkeys, wallet_names = _get_coldkey_ss58_addresses_for_path(wallet.path)
        else:
            print_verbose(f"Fetching data for wallet: {wallet.name}", status)
            coldkeys = [wallet.coldkeypub.ss58_address]
            wallet_names = [wallet.name]

        block_hash = await subtensor.substrate.get_chain_head()
        free_balances, staked_balances = await asyncio.gather(
            subtensor.get_balances(*coldkeys, block_hash=block_hash),
            subtensor.get_total_stake_for_coldkey(*coldkeys, block_hash=block_hash),
        )

    total_free_balance = sum(free_balances.values())
    total_staked_balance = sum(stake[0] for stake in staked_balances.values())
    total_staked_with_slippage = sum(stake[1] for stake in staked_balances.values())

    balances = {
        name: (
            coldkey,
            free_balances[coldkey],
            staked_balances[coldkey][0],
            staked_balances[coldkey][1],
        )
        for (name, coldkey) in zip(wallet_names, coldkeys)
    }

    table = Table(
        Column(
            "[white]Wallet Name",
            style=COLOR_PALETTE["GENERAL"]["SUBHEADING_MAIN"],
            no_wrap=True,
        ),
        Column(
            "[white]Coldkey Address",
            style=COLOR_PALETTE["GENERAL"]["COLDKEY"],
            no_wrap=True,
        ),
        Column(
            "[white]Free Balance",
            justify="right",
            style=COLOR_PALETTE["GENERAL"]["BALANCE"],
            no_wrap=True,
        ),
        Column(
            "[white]Staked Value",
            justify="right",
            style=COLOR_PALETTE["STAKE"]["STAKE_ALPHA"],
            no_wrap=True,
        ),
        Column(
            "[white]Staked (w/slippage)",
            justify="right",
            style=COLOR_PALETTE["STAKE"]["STAKE_SWAP"],
            no_wrap=True,
        ),
        Column(
            "[white]Total Balance",
            justify="right",
            style=COLOR_PALETTE["GENERAL"]["BALANCE"],
            no_wrap=True,
        ),
        Column(
            "[white]Total (w/slippage)",
            justify="right",
            style=COLOR_PALETTE["GENERAL"]["BALANCE"],
            no_wrap=True,
        ),
        title=f"\n[{COLOR_PALETTE['GENERAL']['HEADER']}]Wallet Coldkey Balance[/{COLOR_PALETTE['GENERAL']['HEADER']}]\n[{COLOR_PALETTE['GENERAL']['HEADER']}]Network: {subtensor.network}\n",
        show_footer=True,
        show_edge=False,
        border_style="bright_black",
        box=box.SIMPLE_HEAVY,
        pad_edge=False,
        width=None,
        leading=True,
    )

    for name, (coldkey, free, staked, staked_slippage) in balances.items():
        table.add_row(
            name,
            coldkey,
            str(free),
            str(staked),
            str(staked_slippage),
            str(free + staked),
            str(free + staked_slippage),
        )
    table.add_row()
    table.add_row(
        "Total Balance",
        "",
        str(total_free_balance),
        str(total_staked_balance),
        str(total_staked_with_slippage),
        str(total_free_balance + total_staked_balance),
        str(total_free_balance + total_staked_with_slippage),
    )
    console.print(Padding(table, (0, 0, 0, 4)))
    await subtensor.substrate.close()
    if json_output:
        output_balances = {
            key: {
                "coldkey": value[0],
                "free": value[1].tao,
                "staked": value[2].tao,
                "staked_with_slippage": value[3].tao,
                "total": (value[1] + value[2]).tao,
                "total_with_slippage": (value[1] + value[3]).tao,
            }
            for (key, value) in balances.items()
        }
        output_dict = {
            "balances": output_balances,
            "totals": {
                "free": total_free_balance.tao,
                "staked": total_staked_balance.tao,
                "staked_with_slippage": total_staked_with_slippage.tao,
                "total": (total_free_balance + total_staked_balance).tao,
                "total_with_slippage": (
                    total_free_balance + total_staked_with_slippage
                ).tao,
            },
        }
        json_console.print(json.dumps(output_dict))
    return total_free_balance


async def get_wallet_transfers(wallet_address: str) -> list[dict]:
    """Get all transfers associated with the provided wallet address."""

    api_url = "https://api.subquery.network/sq/TaoStats/bittensor-indexer"
    max_txn = 1000
    graphql_query = """
    query ($first: Int!, $after: Cursor, $filter: TransferFilter, $order: [TransfersOrderBy!]!) {
        transfers(first: $first, after: $after, filter: $filter, orderBy: $order) {
            nodes {
                id
                from
                to
                amount
                extrinsicId
                blockNumber
            }
            pageInfo {
                endCursor
                hasNextPage
                hasPreviousPage
            }
            totalCount
        }
    }
    """
    variables = {
        "first": max_txn,
        "filter": {
            "or": [
                {"from": {"equalTo": wallet_address}},
                {"to": {"equalTo": wallet_address}},
            ]
        },
        "order": "BLOCK_NUMBER_DESC",
    }
    async with aiohttp.ClientSession() as session:
        response = await session.post(
            api_url, json={"query": graphql_query, "variables": variables}
        )
        data = await response.json()

    # Extract nodes and pageInfo from the response
    transfer_data = data.get("data", {}).get("transfers", {})
    transfers = transfer_data.get("nodes", [])

    return transfers


def create_transfer_history_table(transfers: list[dict]) -> Table:
    """Get output transfer table"""

    taostats_url_base = "https://taostats.io/extrinsic"

    # Create a table
    table = Table(
        show_footer=True,
        box=box.SIMPLE,
        pad_edge=False,
        leading=True,
        expand=False,
        title="[underline dark_orange]Wallet Transfers[/underline dark_orange]\n\n[dark_orange]Network: finney",
    )

    table.add_column(
        "[white]ID", style="dark_orange", no_wrap=True, justify="left", ratio=1.4
    )
    table.add_column(
        "[white]From", style="bright_magenta", overflow="fold", justify="right", ratio=2
    )
    table.add_column(
        "[white]To", style="bright_magenta", overflow="fold", justify="right", ratio=2
    )
    table.add_column(
        "[white]Amount (Tao)",
        style="light_goldenrod2",
        no_wrap=True,
        justify="right",
        ratio=1,
    )
    table.add_column(
        "[white]Extrinsic Id",
        style="rgb(42,161,152)",
        no_wrap=True,
        justify="right",
        ratio=0.75,
    )
    table.add_column(
        "[white]Block Number",
        style="dark_sea_green",
        no_wrap=True,
        justify="right",
        ratio=1,
    )
    table.add_column(
        "[white]URL (taostats)",
        style="bright_cyan",
        overflow="fold",
        justify="right",
        ratio=2,
    )

    for item in transfers:
        try:
            tao_amount = int(item["amount"]) / RAO_PER_TAO
        except ValueError:
            tao_amount = item["amount"]
        table.add_row(
            item["id"],
            item["from"],
            item["to"],
            f"{tao_amount:.3f}",
            str(item["extrinsicId"]),
            item["blockNumber"],
            f"{taostats_url_base}/{item['blockNumber']}-{item['extrinsicId']:04}",
        )
    table.add_row()
    return table


async def wallet_history(wallet: Wallet):
    """Check the transfer history of the provided wallet."""
    print_verbose(f"Fetching history for wallet: {wallet.name}")
    wallet_address = wallet.get_coldkeypub().ss58_address
    transfers = await get_wallet_transfers(wallet_address)
    table = create_transfer_history_table(transfers)
    console.print(table)


async def wallet_list(wallet_path: str, json_output: bool):
    """Lists wallets."""
    wallets = utils.get_coldkey_wallets_for_path(wallet_path)
    print_verbose(f"Using wallets path: {wallet_path}")
    if not wallets:
        err_console.print(f"[red]No wallets found in dir: {wallet_path}[/red]")

    root = Tree("Wallets")
    main_data_dict = {"wallets": []}
    for wallet in wallets:
        if (
            wallet.coldkeypub_file.exists_on_device()
            and not wallet.coldkeypub_file.is_encrypted()
        ):
            coldkeypub_str = wallet.coldkeypub.ss58_address
        else:
            coldkeypub_str = "?"

        wallet_tree = root.add(
            f"[bold blue]Coldkey[/bold blue] [green]{wallet.name}[/green]  ss58_address [green]{coldkeypub_str}[/green]"
        )
        wallet_hotkeys = []
        wallet_dict = {
            "name": wallet.name,
            "ss58_address": coldkeypub_str,
            "hotkeys": wallet_hotkeys,
        }
        main_data_dict["wallets"].append(wallet_dict)
        hotkeys = utils.get_hotkey_wallets_for_wallet(
            wallet, show_nulls=True, show_encrypted=True
        )
        for hkey in hotkeys:
            data = f"[bold red]Hotkey[/bold red][green] {hkey}[/green] (?)"
            hk_data = {"name": hkey.name, "ss58_address": "?"}
            if hkey:
                try:
                    data = (
                        f"[bold red]Hotkey[/bold red] [green]{hkey.hotkey_str}[/green]  "
                        f"ss58_address [green]{hkey.hotkey.ss58_address}[/green]\n"
                    )
                    hk_data["name"] = hkey.hotkey_str
                    hk_data["ss58_address"] = hkey.hotkey.ss58_address
                except UnicodeDecodeError:
                    pass
            wallet_tree.add(data)
            wallet_hotkeys.append(hk_data)

    if not wallets:
        print_verbose(f"No wallets found in path: {wallet_path}")
        root.add("[bold red]No wallets found.")
    if json_output:
        json_console.print(json.dumps(main_data_dict))
    else:
        console.print(root)


async def _get_total_balance(
    total_balance: Balance,
    subtensor: SubtensorInterface,
    wallet: Wallet,
    all_wallets: bool = False,
    block_hash: Optional[str] = None,
) -> tuple[list[Wallet], Balance]:
    """
    Retrieves total balance of all or specified wallets
    :param total_balance: Balance object for which to add the retrieved balance(s)
    :param subtensor: SubtensorInterface object used to make the queries
    :param wallet: Wallet object from which to derive the queries (or path if all_wallets is set)
    :param all_wallets: Flag on whether to use all wallets in the wallet.path or just the specified wallet
    :return: (all hotkeys used to derive the balance, total balance of these)
    """
    if all_wallets:
        cold_wallets = utils.get_coldkey_wallets_for_path(wallet.path)
        _balance_cold_wallets = [
            cold_wallet
            for cold_wallet in cold_wallets
            if (
                cold_wallet.coldkeypub_file.exists_on_device()
                and not cold_wallet.coldkeypub_file.is_encrypted()
            )
        ]
        total_balance += sum(
            (
                await subtensor.get_balances(
                    *(x.coldkeypub.ss58_address for x in _balance_cold_wallets),
                    block_hash=block_hash,
                )
            ).values()
        )
        all_hotkeys = []
        for w in cold_wallets:
            hotkeys_for_wallet = utils.get_hotkey_wallets_for_wallet(w)
            if hotkeys_for_wallet:
                all_hotkeys.extend(hotkeys_for_wallet)
            else:
                print_error(f"[red]No hotkeys found for wallet: ({w.name})")
    else:
        # We are only printing keys for a single coldkey
        coldkey_wallet = wallet
        if (
            coldkey_wallet.coldkeypub_file.exists_on_device()
            and not coldkey_wallet.coldkeypub_file.is_encrypted()
        ):
            total_balance = sum(
                (
                    await subtensor.get_balances(
                        coldkey_wallet.coldkeypub.ss58_address, block_hash=block_hash
                    )
                ).values()
            )
        if not coldkey_wallet.coldkeypub_file.exists_on_device():
            return [], None
        all_hotkeys = utils.get_hotkey_wallets_for_wallet(coldkey_wallet)

        if not all_hotkeys:
            print_error(f"No hotkeys found for wallet ({coldkey_wallet.name})")

    return all_hotkeys, total_balance


async def overview(
    wallet: Wallet,
    subtensor: SubtensorInterface,
    all_wallets: bool = False,
    sort_by: Optional[str] = None,
    sort_order: Optional[str] = None,
    include_hotkeys: Optional[list[str]] = None,
    exclude_hotkeys: Optional[list[str]] = None,
    netuids_filter: Optional[list[int]] = None,
    verbose: bool = False,
    json_output: bool = False,
):
    """Prints an overview for the wallet's coldkey."""

    total_balance = Balance(0)

    with console.status(
        f":satellite: Synchronizing with chain [white]{subtensor.network}[/white]",
        spinner="aesthetic",
    ) as status:
        # We are printing for every coldkey.
        block_hash = await subtensor.substrate.get_chain_head()
        (
            (all_hotkeys, total_balance),
            _dynamic_info,
            block,
            all_netuids,
        ) = await asyncio.gather(
            _get_total_balance(
                total_balance, subtensor, wallet, all_wallets, block_hash=block_hash
            ),
            subtensor.all_subnets(block_hash=block_hash),
            subtensor.substrate.get_block_number(block_hash=block_hash),
            subtensor.get_all_subnet_netuids(block_hash=block_hash),
        )
        dynamic_info = {info.netuid: info for info in _dynamic_info}

        # We are printing for a select number of hotkeys from all_hotkeys.
        if include_hotkeys or exclude_hotkeys:
            all_hotkeys = _get_hotkeys(include_hotkeys, exclude_hotkeys, all_hotkeys)

        # Check we have keys to display.
        if not all_hotkeys:
            print_error("Aborting as no hotkeys found to process", status)
            return

        # Pull neuron info for all keys.
        neurons: dict[str, list[NeuronInfoLite]] = {}

        netuids = await subtensor.filter_netuids_by_registered_hotkeys(
            all_netuids, netuids_filter, all_hotkeys, reuse_block=True
        )

        for netuid in netuids:
            neurons[str(netuid)] = []

        all_wallet_data = {(wallet.name, wallet.path) for wallet in all_hotkeys}

        all_coldkey_wallets = [
            Wallet(name=wallet_name, path=wallet_path)
            for wallet_name, wallet_path in all_wallet_data
        ]

        all_coldkey_wallets, invalid_wallets = validate_coldkey_presence(
            all_coldkey_wallets
        )
        for invalid_wallet in invalid_wallets:
            print_error(
                f"No coldkeypub found for wallet: ({invalid_wallet.name})", status
            )
        all_hotkeys, _ = validate_coldkey_presence(all_hotkeys)

        all_hotkey_addresses, hotkey_coldkey_to_hotkey_wallet = _get_key_address(
            all_hotkeys
        )

        results = await _get_neurons_for_netuids(
            subtensor, netuids, all_hotkey_addresses
        )
        neurons = _process_neuron_results(results, neurons, netuids)
        # Setup outer table.
        grid = Table.grid(pad_edge=True)
        data_dict = {
            "wallet": "",
            "network": subtensor.network,
            "subnets": [],
            "total_balance": 0.0,
        }

        # Add title
        if not all_wallets:
            title = "[underline dark_orange]Wallet[/underline dark_orange]\n"
            details = (
                f"[bright_cyan]{wallet.name}[/bright_cyan] : "
                f"[bright_magenta]{wallet.coldkeypub.ss58_address}[/bright_magenta]"
            )
            grid.add_row(Align(title, vertical="middle", align="center"))
            grid.add_row(Align(details, vertical="middle", align="center"))
            data_dict["wallet"] = f"{wallet.name}|{wallet.coldkeypub.ss58_address}"
        else:
            title = "[underline dark_orange]All Wallets:[/underline dark_orange]"
            grid.add_row(Align(title, vertical="middle", align="center"))
            data_dict["wallet"] = "All"

        grid.add_row(
            Align(
                f"[dark_orange]Network: {subtensor.network}",
                vertical="middle",
                align="center",
            )
        )
        # Generate rows per netuid
        tempos = await asyncio.gather(
            *[
                subtensor.get_hyperparameter("Tempo", netuid, block_hash)
                for netuid in netuids
            ]
        )
    for netuid, subnet_tempo in zip(netuids, tempos):
        table_data = []
        subnet_dict = {
            "netuid": netuid,
            "tempo": subnet_tempo,
            "neurons": [],
            "name": "",
            "symbol": "",
        }
        data_dict["subnets"].append(subnet_dict)
        total_rank = 0.0
        total_trust = 0.0
        total_consensus = 0.0
        total_validator_trust = 0.0
        total_incentive = 0.0
        total_dividends = 0.0
        total_emission = 0
        total_stake = 0
        total_neurons = 0

        for nn in neurons[str(netuid)]:
            hotwallet = hotkey_coldkey_to_hotkey_wallet.get(nn.hotkey, {}).get(
                nn.coldkey, None
            )
            if not hotwallet:
                # Indicates a mismatch between what the chain says the coldkey
                # is for this hotkey and the local wallet coldkey-hotkey pair
                hotwallet = WalletLike(name=nn.coldkey[:7], hotkey_str=nn.hotkey[:7])

            nn: NeuronInfoLite
            uid = nn.uid
            active = nn.active
            stake = nn.total_stake.tao
            rank = nn.rank
            trust = nn.trust
            consensus = nn.consensus
            validator_trust = nn.validator_trust
            incentive = nn.incentive
            dividends = nn.dividends
            emission = int(nn.emission / (subnet_tempo + 1) * 1e9)  # Per block
            last_update = int(block - nn.last_update)
            validator_permit = nn.validator_permit
            row = [
                hotwallet.name,
                hotwallet.hotkey_str,
                str(uid),
                str(active),
                f"{stake:.4f}" if verbose else millify_tao(stake),
                f"{rank:.4f}" if verbose else millify_tao(rank),
                f"{trust:.4f}" if verbose else millify_tao(trust),
                f"{consensus:.4f}" if verbose else millify_tao(consensus),
                f"{incentive:.4f}" if verbose else millify_tao(incentive),
                f"{dividends:.4f}" if verbose else millify_tao(dividends),
                f"{emission:.4f}",
                f"{validator_trust:.4f}" if verbose else millify_tao(validator_trust),
                "*" if validator_permit else "",
                str(last_update),
                (
                    int_to_ip(nn.axon_info.ip) + ":" + str(nn.axon_info.port)
                    if nn.axon_info.port != 0
                    else "[yellow]none[/yellow]"
                ),
                nn.hotkey[:10],
            ]
            neuron_dict = {
                "coldkey": hotwallet.name,
                "hotkey": hotwallet.hotkey_str,
                "uid": uid,
                "active": active,
                "stake": stake,
                "rank": rank,
                "trust": trust,
                "consensus": consensus,
                "incentive": incentive,
                "dividends": dividends,
                "emission": emission,
                "validator_trust": validator_trust,
                "validator_permit": validator_permit,
                "last_update": last_update,
                "axon": int_to_ip(nn.axon_info.ip) + ":" + str(nn.axon_info.port)
                if nn.axon_info.port != 0
                else None,
                "hotkey_ss58": nn.hotkey,
            }

            total_rank += rank
            total_trust += trust
            total_consensus += consensus
            total_incentive += incentive
            total_dividends += dividends
            total_emission += emission
            total_validator_trust += validator_trust
            total_stake += stake
            total_neurons += 1

            table_data.append(row)
            subnet_dict["neurons"].append(neuron_dict)

        # Add subnet header
        sn_name = get_subnet_name(dynamic_info[netuid])
        sn_symbol = dynamic_info[netuid].symbol
        grid.add_row(
            f"Subnet: [dark_orange]{netuid}: {sn_name} {sn_symbol}[/dark_orange]"
        )
        subnet_dict["name"] = sn_name
        subnet_dict["symbol"] = sn_symbol
        width = console.width
        table = Table(
            show_footer=False,
            pad_edge=True,
            box=box.SIMPLE,
            expand=True,
            width=width - 5,
        )

        table.add_column("[white]COLDKEY", style="bold bright_cyan", ratio=2)
        table.add_column("[white]HOTKEY", style="bright_cyan", ratio=2)
        table.add_column(
            "[white]UID", str(total_neurons), style="rgb(42,161,152)", ratio=1
        )
        table.add_column(
            "[white]ACTIVE", justify="right", style="#8787ff", no_wrap=True, ratio=1
        )

        _total_stake_formatted = (
            f"{total_stake:.4f}" if verbose else millify_tao(total_stake)
        )
        table.add_column(
            "[white]STAKE(\u03c4)"
            if netuid == 0
            else f"[white]STAKE({Balance.get_unit(netuid)})",
            f"{_total_stake_formatted} {Balance.get_unit(netuid)}"
            if netuid != 0
            else f"{Balance.get_unit(netuid)} {_total_stake_formatted}",
            justify="right",
            style="dark_orange",
            no_wrap=True,
            ratio=1.5,
        )
        table.add_column(
            "[white]RANK",
            f"{total_rank:.4f}",
            justify="right",
            style="medium_purple",
            no_wrap=True,
            ratio=1.5,
        )
        table.add_column(
            "[white]TRUST",
            f"{total_trust:.4f}",
            justify="right",
            style="green",
            no_wrap=True,
            ratio=1.5,
        )
        table.add_column(
            "[white]CONSENSUS",
            f"{total_consensus:.4f}",
            justify="right",
            style="rgb(42,161,152)",
            no_wrap=True,
            ratio=1.5,
        )
        table.add_column(
            "[white]INCENTIVE",
            f"{total_incentive:.4f}",
            justify="right",
            style="#5fd7ff",
            no_wrap=True,
            ratio=1.5,
        )
        table.add_column(
            "[white]DIVIDENDS",
            f"{total_dividends:.4f}",
            justify="right",
            style="#8787d7",
            no_wrap=True,
            ratio=1.5,
        )
        table.add_column(
            "[white]EMISSION(\u03c1)",
            f"\u03c1{total_emission}",
            justify="right",
            style="#d7d7ff",
            no_wrap=True,
            ratio=1.5,
        )
        table.add_column(
            "[white]VTRUST",
            f"{total_validator_trust:.4f}",
            justify="right",
            style="magenta",
            no_wrap=True,
            ratio=1.5,
        )
        table.add_column("[white]VPERMIT", justify="center", no_wrap=True, ratio=0.75)
        table.add_column("[white]UPDATED", justify="right", no_wrap=True, ratio=1)
        table.add_column(
            "[white]AXON", justify="left", style="light_goldenrod2", ratio=2.5
        )
        table.add_column("[white]HOTKEY_SS58", style="bright_magenta", ratio=2)
        table.show_footer = True

        if sort_by:
            column_to_sort_by: int = 0
            highest_matching_ratio: int = 0
            sort_descending: bool = False  # Default sort_order to ascending

            for index, column in zip(range(len(table.columns)), table.columns):
                # Fuzzy match the column name. Default to the first column.
                column_name = column.header.lower().replace("[white]", "")
                match_ratio = fuzz.ratio(sort_by.lower(), column_name)
                # Finds the best matching column
                if match_ratio > highest_matching_ratio:
                    highest_matching_ratio = match_ratio
                    column_to_sort_by = index

            if sort_order.lower() in {"desc", "descending", "reverse"}:
                # Sort descending if the sort_order matches desc, descending, or reverse
                sort_descending = True

            def overview_sort_function(row_):
                data = row_[column_to_sort_by]
                # Try to convert to number if possible
                try:
                    data = float(data)
                except ValueError:
                    pass
                return data

            table_data.sort(key=overview_sort_function, reverse=sort_descending)

        for row in table_data:
            table.add_row(*row)

        grid.add_row(table)

    caption = "\n[italic][dim][bright_cyan]Wallet balance: [dark_orange]\u03c4" + str(
        total_balance.tao
    )
    data_dict["total_balance"] = total_balance.tao
    grid.add_row(Align(caption, vertical="middle", align="center"))

    if console.width < 150:
        console.print(
            "[yellow]Warning: Your terminal width might be too small to view all information clearly"
        )
    # Print the entire table/grid
    if not json_output:
        console.print(grid, width=None)
    else:
        json_console.print(json.dumps(data_dict))


def _get_hotkeys(
    include_hotkeys: list[str], exclude_hotkeys: list[str], all_hotkeys: list[Wallet]
) -> list[Wallet]:
    """Filters a set of hotkeys (all_hotkeys) based on whether they are included or excluded."""

    def is_hotkey_matched(wallet: Wallet, item: str) -> bool:
        if is_valid_ss58_address(item):
            return wallet.hotkey.ss58_address == item
        else:
            return wallet.hotkey_str == item

    if include_hotkeys:
        # We are only showing hotkeys that are specified.
        all_hotkeys = [
            hotkey
            for hotkey in all_hotkeys
            if any(is_hotkey_matched(hotkey, item) for item in include_hotkeys)
        ]
    else:
        # We are excluding the specified hotkeys from all_hotkeys.
        all_hotkeys = [
            hotkey
            for hotkey in all_hotkeys
            if not any(is_hotkey_matched(hotkey, item) for item in exclude_hotkeys)
        ]
    return all_hotkeys


def _get_key_address(all_hotkeys: list[Wallet]) -> tuple[list[str], dict[str, Wallet]]:
    """
    Maps the hotkeys specified to their respective addresses

    :param all_hotkeys: list of hotkeys from which to derive the addresses

    :return: (list of all hotkey addresses, mapping of them vs their coldkeys to respective wallets)
    """
    hotkey_coldkey_to_hotkey_wallet = {}
    for hotkey_wallet in all_hotkeys:
        if hotkey_wallet.coldkeypub:
            if hotkey_wallet.hotkey.ss58_address not in hotkey_coldkey_to_hotkey_wallet:
                hotkey_coldkey_to_hotkey_wallet[hotkey_wallet.hotkey.ss58_address] = {}
            hotkey_coldkey_to_hotkey_wallet[hotkey_wallet.hotkey.ss58_address][
                hotkey_wallet.coldkeypub.ss58_address
            ] = hotkey_wallet
        else:
            # occurs when there is a hotkey without an associated coldkeypub
            # TODO log this, maybe display
            pass

    all_hotkey_addresses = list(hotkey_coldkey_to_hotkey_wallet.keys())

    return all_hotkey_addresses, hotkey_coldkey_to_hotkey_wallet


async def _calculate_total_coldkey_stake(
    neurons: dict[str, list["NeuronInfoLite"]],
) -> dict[str, Balance]:
    """Maps coldkeys to their stakes (Balance) in the specified neurons"""
    total_coldkey_stake_from_metagraph = defaultdict(lambda: Balance(0.0))
    checked_hotkeys = set()
    for neuron_list in neurons.values():
        for neuron in neuron_list:
            if neuron.hotkey in checked_hotkeys:
                continue
            total_coldkey_stake_from_metagraph[neuron.coldkey] += neuron.stake_dict[
                neuron.coldkey
            ]
            checked_hotkeys.add(neuron.hotkey)
    return total_coldkey_stake_from_metagraph


def _process_neuron_results(
    results: list[tuple[int, list["NeuronInfoLite"], Optional[str]]],
    neurons: dict[str, list["NeuronInfoLite"]],
    netuids: list[int],
) -> dict[str, list["NeuronInfoLite"]]:
    """
    Filters a list of Neurons for their netuid, neuron info, and errors

    :param results: [(netuid, neurons result, error message), ...]
    :param neurons: {netuid: [], ...}
    :param netuids: list of netuids to filter the neurons

    :return: the filtered neurons dict
    """
    for result in results:
        netuid, neurons_result, err_msg = result
        if err_msg is not None:
            console.print(f"netuid '{netuid}': {err_msg}")

        if len(neurons_result) == 0:
            # Remove netuid from overview if no neurons are found.
            netuids.remove(netuid)
            del neurons[str(netuid)]
        else:
            # Add neurons to overview.
            neurons[str(netuid)] = neurons_result
    return neurons


def _map_hotkey_to_neurons(
    all_neurons: list["NeuronInfoLite"],
    hot_wallets: list[str],
    netuid: int,
) -> tuple[int, list["NeuronInfoLite"], Optional[str]]:
    """Maps the hotkeys to their respective neurons"""
    result: list["NeuronInfoLite"] = []
    hotkey_to_neurons = {n.hotkey: n.uid for n in all_neurons}
    try:
        for hot_wallet_addr in hot_wallets:
            uid = hotkey_to_neurons.get(hot_wallet_addr)
            if uid is not None:
                nn = all_neurons[uid]
                result.append(nn)
    except Exception as e:
        return netuid, [], f"Error: {e}"

    return netuid, result, None


async def _fetch_neuron_for_netuid(
    netuid: int, subtensor: SubtensorInterface
) -> tuple[int, list[NeuronInfoLite]]:
    """
    Retrieves all neurons for a specified netuid

    :param netuid: the netuid to query
    :param subtensor: the SubtensorInterface to make the query

    :return: the original netuid, and a mapping of the neurons to their NeuronInfoLite objects
    """
    neurons = await subtensor.neurons_lite(netuid=netuid)
    return netuid, neurons


async def _fetch_all_neurons(
    netuids: list[int], subtensor
) -> list[tuple[int, list[NeuronInfoLite]]]:
    """Retrieves all neurons for each of the specified netuids"""
    return list(
        await asyncio.gather(
            *[_fetch_neuron_for_netuid(netuid, subtensor) for netuid in netuids]
        )
    )


async def _get_neurons_for_netuids(
    subtensor: SubtensorInterface, netuids: list[int], hot_wallets: list[str]
) -> list[tuple[int, list["NeuronInfoLite"], Optional[str]]]:
    all_neurons = await _fetch_all_neurons(netuids, subtensor)
    return [
        _map_hotkey_to_neurons(neurons, hot_wallets, netuid)
        for netuid, neurons in all_neurons
    ]


async def transfer(
    wallet: Wallet,
    subtensor: SubtensorInterface,
    destination: str,
    amount: float,
    transfer_all: bool,
    era: int,
    prompt: bool,
    json_output: bool,
):
    """Transfer token of amount to destination."""
    result = await transfer_extrinsic(
        subtensor=subtensor,
        wallet=wallet,
        destination=destination,
        amount=Balance.from_tao(amount),
        transfer_all=transfer_all,
        era=era,
        prompt=prompt,
    )
    if json_output:
        json_console.print(json.dumps({"success": result}))
    return result


async def inspect(
    wallet: Wallet,
    subtensor: SubtensorInterface,
    netuids_filter: list[int],
    all_wallets: bool = False,
):
    # TODO add json_output when this is re-enabled and updated for dTAO
    def delegate_row_maker(
        delegates_: list[tuple[DelegateInfo, Balance]],
    ) -> Generator[list[str], None, None]:
        for d_, staked in delegates_:
            if not staked.tao > 0:
                continue
            if d_.hotkey_ss58 in registered_delegate_info:
                delegate_name = registered_delegate_info[d_.hotkey_ss58].display
            else:
                delegate_name = d_.hotkey_ss58
            yield (
                [""] * 2
                + [
                    str(delegate_name),
                    str(staked),
                    str(
                        d_.total_daily_return.tao * (staked.tao / d_.total_stake.tao)
                        if d_.total_stake.tao != 0
                        else 0
                    ),
                ]
                + [""] * 4
            )

    def neuron_row_maker(
        wallet_, all_netuids_, nsd
    ) -> Generator[list[str], None, None]:
        hotkeys = get_hotkey_wallets_for_wallet(wallet_)
        for netuid in all_netuids_:
            for n in nsd[netuid]:
                if n.coldkey == wallet_.coldkeypub.ss58_address:
                    hotkey_name: str = ""
                    if hotkey_names := [
                        w.hotkey_str
                        for w in hotkeys
                        if w.hotkey.ss58_address == n.hotkey
                    ]:
                        hotkey_name = f"{hotkey_names[0]}-"
                    yield [""] * 5 + [
                        str(netuid),
                        f"{hotkey_name}{n.hotkey}",
                        str(n.stake),
                        str(Balance.from_tao(n.emission)),
                    ]

    if all_wallets:
        print_verbose("Fetching data for all wallets")
        wallets = get_coldkey_wallets_for_path(wallet.path)
        all_hotkeys = get_all_wallets_for_path(
            wallet.path
        )  # TODO verify this is correct

    else:
        print_verbose(f"Fetching data for wallet: {wallet.name}")
        wallets = [wallet]
        all_hotkeys = get_hotkey_wallets_for_wallet(wallet)

    with console.status("Synchronising with chain...", spinner="aesthetic") as status:
        block_hash = await subtensor.substrate.get_chain_head()
        await subtensor.substrate.init_runtime(block_hash=block_hash)

        print_verbose("Fetching netuids of registered hotkeys", status)
        all_netuids = await subtensor.filter_netuids_by_registered_hotkeys(
            (await subtensor.get_all_subnet_netuids(block_hash)),
            netuids_filter,
            all_hotkeys,
            block_hash=block_hash,
        )
    # bittensor.logging.debug(f"Netuids to check: {all_netuids}")
    with console.status("Pulling delegates info...", spinner="aesthetic"):
        registered_delegate_info = await subtensor.get_delegate_identities()
        if not registered_delegate_info:
            console.print(
                ":warning:[yellow]Could not get delegate info from chain.[/yellow]"
            )

    table = Table(
        Column("[bold white]Coldkey", style="dark_orange"),
        Column("[bold white]Balance", style="dark_sea_green"),
        Column("[bold white]Delegate", style="bright_cyan", overflow="fold"),
        Column("[bold white]Stake", style="light_goldenrod2"),
        Column("[bold white]Emission", style="rgb(42,161,152)"),
        Column("[bold white]Netuid", style="dark_orange"),
        Column("[bold white]Hotkey", style="bright_magenta", overflow="fold"),
        Column("[bold white]Stake", style="light_goldenrod2"),
        Column("[bold white]Emission", style="rgb(42,161,152)"),
        title=f"[underline dark_orange]Wallets[/underline dark_orange]\n[dark_orange]Network: {subtensor.network}\n",
        show_edge=False,
        expand=True,
        box=box.MINIMAL,
        border_style="bright_black",
    )
    rows = []
    wallets_with_ckp_file = [
        wallet for wallet in wallets if wallet.coldkeypub_file.exists_on_device()
    ]
    all_delegates: list[list[tuple[DelegateInfo, Balance]]]
    with console.status("Pulling balance data...", spinner="aesthetic"):
        balances, all_neurons, all_delegates = await asyncio.gather(
            subtensor.get_balances(
                *[w.coldkeypub.ss58_address for w in wallets_with_ckp_file],
                block_hash=block_hash,
            ),
            asyncio.gather(
                *[
                    subtensor.neurons_lite(netuid=netuid, block_hash=block_hash)
                    for netuid in all_netuids
                ]
            ),
            asyncio.gather(
                *[
                    subtensor.get_delegated(w.coldkeypub.ss58_address)
                    for w in wallets_with_ckp_file
                ]
            ),
        )
    neuron_state_dict = {}
    for netuid, neuron in zip(all_netuids, all_neurons):
        neuron_state_dict[netuid] = neuron if neuron else []

    for wall, d in zip(wallets_with_ckp_file, all_delegates):
        rows.append([wall.name, str(balances[wall.coldkeypub.ss58_address])] + [""] * 7)
        for row in itertools.chain(
            delegate_row_maker(d),
            neuron_row_maker(wall, all_netuids, neuron_state_dict),
        ):
            rows.append(row)

    for i, row in enumerate(rows):
        is_last_row = i + 1 == len(rows)
        table.add_row(*row)

        # If last row or new coldkey starting next
        if is_last_row or (rows[i + 1][0] != ""):
            table.add_row(end_section=True)

    return console.print(table)


async def faucet(
    wallet: Wallet,
    subtensor: SubtensorInterface,
    threads_per_block: int,
    update_interval: int,
    processes: int,
    use_cuda: bool,
    dev_id: int,
    output_in_place: bool,
    log_verbose: bool,
    max_successes: int = 3,
    prompt: bool = True,
):
    # TODO: - work out prompts to be passed through the cli
    success = await run_faucet_extrinsic(
        subtensor,
        wallet,
        tpb=threads_per_block,
        prompt=prompt,
        update_interval=update_interval,
        num_processes=processes,
        cuda=use_cuda,
        dev_id=dev_id,
        output_in_place=output_in_place,
        log_verbose=log_verbose,
        max_successes=max_successes,
    )
    if not success:
        err_console.print("Faucet run failed.")


async def swap_hotkey(
    original_wallet: Wallet,
    new_wallet: Wallet,
    subtensor: SubtensorInterface,
    prompt: bool,
    json_output: bool,
):
    """Swap your hotkey for all registered axons on the network."""
    result = await swap_hotkey_extrinsic(
        subtensor,
        original_wallet,
        new_wallet,
        prompt=prompt,
    )
    if json_output:
        json_console.print(json.dumps({"success": result}))
    return result


def create_identity_table(title: str = None):
    if not title:
        title = "On-Chain Identity"

    table = Table(
        Column(
            "Item",
            justify="right",
            style=COLOR_PALETTE["GENERAL"]["SUBHEADING_MAIN"],
            no_wrap=True,
        ),
        Column("Value", style=COLOR_PALETTE["GENERAL"]["SUBHEADING"]),
        title=f"\n[{COLOR_PALETTE['GENERAL']['HEADER']}]{title}",
        show_footer=True,
        show_edge=False,
        header_style="bold white",
        border_style="bright_black",
        style="bold",
        title_justify="center",
        show_lines=False,
        pad_edge=True,
    )
    return table


async def set_id(
    wallet: Wallet,
    subtensor: SubtensorInterface,
    name: str,
    web_url: str,
    image_url: str,
    discord: str,
    description: str,
    additional: str,
    github_repo: str,
    prompt: bool,
    json_output: bool = False,
):
    """Create a new or update existing identity on-chain."""
    output_dict = {"success": False, "identity": None, "error": ""}
    identity_data = {
        "name": name.encode(),
        "url": web_url.encode(),
        "image": image_url.encode(),
        "discord": discord.encode(),
        "description": description.encode(),
        "additional": additional.encode(),
        "github_repo": github_repo.encode(),
    }

    if not unlock_key(wallet).success:
        return False

    call = await subtensor.substrate.compose_call(
        call_module="SubtensorModule",
        call_function="set_identity",
        call_params=identity_data,
    )

    with console.status(
        " :satellite: [dark_sea_green3]Updating identity on-chain...", spinner="earth"
    ):
        success, err_msg = await subtensor.sign_and_send_extrinsic(call, wallet)

        if not success:
            err_console.print(f"[red]:cross_mark: Failed![/red] {err_msg}")
            output_dict["error"] = err_msg
            if json_output:
                json_console.print(json.dumps(output_dict))
            return
        else:
            console.print(":white_heavy_check_mark: [dark_sea_green3]Success!")
            output_dict["success"] = True
            identity = await subtensor.query_identity(wallet.coldkeypub.ss58_address)

    table = create_identity_table(title="New on-chain Identity")
    table.add_row("Address", wallet.coldkeypub.ss58_address)
    for key, value in identity.items():
        table.add_row(key, str(value) if value else "~")
    output_dict["identity"] = identity
    console.print(table)
    if json_output:
        json_console.print(json.dumps(output_dict))


async def get_id(
    subtensor: SubtensorInterface,
    ss58_address: str,
    title: str = None,
    json_output: bool = False,
):
    with console.status(
        ":satellite: [bold green]Querying chain identity...", spinner="earth"
    ):
        identity = await subtensor.query_identity(ss58_address)

    if not identity:
        err_console.print(
            f"[blue]Existing identity not found[/blue]"
            f" for [{COLOR_PALETTE['GENERAL']['COLDKEY']}]{ss58_address}[/{COLOR_PALETTE['GENERAL']['COLDKEY']}]"
            f" on {subtensor}"
        )
        if json_output:
            json_console.print("{}")
        return {}

    table = create_identity_table(title)
    table.add_row("Address", ss58_address)
    for key, value in identity.items():
        table.add_row(key, str(value) if value else "~")

    console.print(table)
    if json_output:
        json_console.print(json.dumps(identity))
    return identity


async def check_coldkey_swap(wallet: Wallet, subtensor: SubtensorInterface):
    arbitration_check = len(  # TODO verify this works
        (
            await subtensor.query(
                module="SubtensorModule",
                storage_function="ColdkeySwapDestinations",
                params=[wallet.coldkeypub.ss58_address],
            )
        )
    )
    if arbitration_check == 0:
        console.print(
            "[green]There has been no previous key swap initiated for your coldkey.[/green]"
        )
    elif arbitration_check == 1:
        arbitration_block = await subtensor.query(
            module="SubtensorModule",
            storage_function="ColdkeyArbitrationBlock",
            params=[wallet.coldkeypub.ss58_address],
        )
        arbitration_remaining = (
            arbitration_block.value - await subtensor.substrate.get_block_number(None)
        )

        hours, minutes, seconds = convert_blocks_to_time(arbitration_remaining)
        console.print(
            "[yellow]There has been 1 swap request made for this coldkey already."
            " By adding another swap request, the key will enter arbitration."
            f" Your key swap is scheduled for {hours} hours, {minutes} minutes, {seconds} seconds"
            " from now.[/yellow]"
        )
    elif arbitration_check > 1:
        console.print(
            f"[red]This coldkey is currently in arbitration with a total swaps of {arbitration_check}.[/red]"
        )


async def sign(
    wallet: Wallet, message: str, use_hotkey: str, json_output: bool = False
):
    """Sign a message using the provided wallet or hotkey."""

    if not use_hotkey:
        if not unlock_key(wallet, "cold").success:
            return False
        keypair = wallet.coldkey
        print_verbose(
            f"Signing using [{COLOR_PALETTE['GENERAL']['COLDKEY']}]coldkey: {wallet.name}"
        )
    else:
        if not unlock_key(wallet, "hot").success:
            return False
        keypair = wallet.hotkey
        print_verbose(
            f"Signing using [{COLOR_PALETTE['GENERAL']['HOTKEY']}]hotkey: {wallet.hotkey_str}"
        )

    signed_message = keypair.sign(message.encode("utf-8")).hex()
    console.print("[dark_sea_green3]Message signed successfully:")
<<<<<<< HEAD
    if json_output:
        json_console.print(json.dumps({"signed_message": signed_message}))
    console.print(signed_message)
=======
    console.print(signed_message)


async def schedule_coldkey_swap(
    wallet: Wallet,
    subtensor: SubtensorInterface,
    new_coldkey_ss58: str,
    force_swap: bool = False,
) -> bool:
    """Schedules a coldkey swap operation to be executed at a future block.

    Args:
        wallet (Wallet): The wallet initiating the coldkey swap
        subtensor (SubtensorInterface): Connection to the Bittensor network
        new_coldkey_ss58 (str): SS58 address of the new coldkey
        force_swap (bool, optional): Whether to force the swap even if the new coldkey is already scheduled for a swap. Defaults to False.
    Returns:
        bool: True if the swap was scheduled successfully, False otherwise
    """
    if not is_valid_ss58_address(new_coldkey_ss58):
        print_error(f"Invalid SS58 address format: {new_coldkey_ss58}")
        return False

    scheduled_coldkey_swap = await subtensor.get_scheduled_coldkey_swap()
    if wallet.coldkeypub.ss58_address in scheduled_coldkey_swap:
        print_error(
            f"Coldkey {wallet.coldkeypub.ss58_address} is already scheduled for a swap."
        )
        console.print("[dim]Use the force_swap (--force) flag to override this.[/dim]")
        if not force_swap:
            return False
        else:
            console.print(
                "[yellow]Continuing with the swap due to force_swap flag.[/yellow]\n"
            )

    prompt = (
        "You are [red]swapping[/red] your [blue]coldkey[/blue] to a new address.\n"
        f"Current ss58: [{COLORS.G.CK}]{wallet.coldkeypub.ss58_address}[/{COLORS.G.CK}]\n"
        f"New ss58: [{COLORS.G.CK}]{new_coldkey_ss58}[/{COLORS.G.CK}]\n"
        "Are you sure you want to continue?"
    )
    if not Confirm.ask(prompt):
        return False

    if not unlock_key(wallet).success:
        return False

    block_pre_call, call = await asyncio.gather(
        subtensor.substrate.get_block_number(),
        subtensor.substrate.compose_call(
            call_module="SubtensorModule",
            call_function="schedule_swap_coldkey",
            call_params={
                "new_coldkey": new_coldkey_ss58,
            },
        ),
    )

    with console.status(":satellite: Scheduling coldkey swap on-chain..."):
        success, err_msg = await subtensor.sign_and_send_extrinsic(
            call,
            wallet,
            wait_for_inclusion=True,
            wait_for_finalization=True,
        )
        block_post_call = await subtensor.substrate.get_block_number()

        if not success:
            print_error(f"Failed to schedule coldkey swap: {err_msg}")
            return False

        console.print(
            ":white_heavy_check_mark: [green]Successfully scheduled coldkey swap"
        )

    swap_info = await find_coldkey_swap_extrinsic(
        subtensor=subtensor,
        start_block=block_pre_call,
        end_block=block_post_call,
        wallet_ss58=wallet.coldkeypub.ss58_address,
    )

    if not swap_info:
        console.print(
            "[yellow]Warning: Could not find the swap extrinsic in recent blocks"
        )
        return True

    console.print(
        "\n[green]Coldkey swap details:[/green]"
        f"\nBlock number: {swap_info['block_num']}"
        f"\nOriginal address: [{COLORS.G.CK}]{wallet.coldkeypub.ss58_address}[/{COLORS.G.CK}]"
        f"\nDestination address: [{COLORS.G.CK}]{swap_info['dest_coldkey']}[/{COLORS.G.CK}]"
        f"\nThe swap will be completed at block: [green]{swap_info['execution_block']}[/green]"
        f"\n[dim]You can provide the block number to `btcli wallet swap-check`[/dim]"
    )


async def find_coldkey_swap_extrinsic(
    subtensor: SubtensorInterface,
    start_block: int,
    end_block: int,
    wallet_ss58: str,
) -> dict:
    """Search for a coldkey swap event in a range of blocks.

    Args:
        subtensor: SubtensorInterface for chain queries
        start_block: Starting block number to search
        end_block: Ending block number to search (inclusive)
        wallet_ss58: SS58 address of the signing wallet

    Returns:
        dict: Contains the following keys if found:
            - block_num: Block number where swap was scheduled
            - dest_coldkey: SS58 address of destination coldkey
            - execution_block: Block number when swap will execute
        Empty dict if not found
    """

    current_block, genesis_block = await asyncio.gather(
        subtensor.substrate.get_block_number(), subtensor.substrate.get_block_hash(0)
    )
    if (
        current_block - start_block > 300
        and genesis_block == Constants.genesis_block_hash_map["finney"]
    ):
        console.print("Querying archive node for coldkey swap events...")
        await subtensor.substrate.close()
        subtensor = SubtensorInterface("archive")

    block_hashes = await asyncio.gather(
        *[
            subtensor.substrate.get_block_hash(block_num)
            for block_num in range(start_block, end_block + 1)
        ]
    )
    block_events = await asyncio.gather(
        *[
            subtensor.substrate.get_events(block_hash=block_hash)
            for block_hash in block_hashes
        ]
    )

    for block_num, events in zip(range(start_block, end_block + 1), block_events):
        for event in events:
            if (
                event.get("event", {}).get("module_id") == "SubtensorModule"
                and event.get("event", {}).get("event_id") == "ColdkeySwapScheduled"
            ):
                attributes = event["event"].get("attributes", {})
                old_coldkey = decode_account_id(attributes["old_coldkey"][0])

                if old_coldkey == wallet_ss58:
                    return {
                        "block_num": block_num,
                        "dest_coldkey": decode_account_id(attributes["new_coldkey"][0]),
                        "execution_block": attributes["execution_block"],
                    }

    return {}


async def check_swap_status(
    subtensor: SubtensorInterface,
    origin_ss58: Optional[str] = None,
    expected_block_number: Optional[int] = None,
) -> None:
    """
    Check the status of a coldkey swap.

    Args:
        subtensor: Connection to the network
        origin_ss58: The SS58 address of the original coldkey
        block_number: Optional block number where the swap was scheduled
    """
    scheduled_swaps = await subtensor.get_scheduled_coldkey_swap()

    if not origin_ss58:
        if not scheduled_swaps:
            console.print("[yellow]No pending coldkey swaps found.[/yellow]")
            return

        table = Table(
            Column(
                "Original Coldkey",
                justify="Left",
                style=COLOR_PALETTE["GENERAL"]["SUBHEADING_MAIN"],
                no_wrap=True,
            ),
            Column("Status", style="dark_sea_green3"),
            title=f"\n[{COLOR_PALETTE['GENERAL']['HEADER']}]Pending Coldkey Swaps\n",
            show_header=True,
            show_edge=False,
            header_style="bold white",
            border_style="bright_black",
            style="bold",
            title_justify="center",
            show_lines=False,
            pad_edge=True,
        )

        for coldkey in scheduled_swaps:
            table.add_row(coldkey, "Pending")

        console.print(table)
        console.print(
            "\n[dim]Tip: Check specific swap details by providing the original coldkey SS58 address and the block number.[/dim]"
        )
        return

    is_pending = origin_ss58 in scheduled_swaps

    if not is_pending:
        console.print(
            f"[red]No pending swap found for coldkey:[/red] [{COLORS.G.CK}]{origin_ss58}[/{COLORS.G.CK}]"
        )
        return

    console.print(
        f"[green]Found pending swap for coldkey:[/green] [{COLORS.G.CK}]{origin_ss58}[/{COLORS.G.CK}]"
    )

    if expected_block_number is None:
        return

    swap_info = await find_coldkey_swap_extrinsic(
        subtensor=subtensor,
        start_block=expected_block_number,
        end_block=expected_block_number,
        wallet_ss58=origin_ss58,
    )

    if not swap_info:
        console.print(
            f"[yellow]Warning: Could not find swap extrinsic at block {expected_block_number}[/yellow]"
        )
        return

    current_block = await subtensor.substrate.get_block_number()
    remaining_blocks = swap_info["execution_block"] - current_block

    if remaining_blocks <= 0:
        console.print("[green]Swap period has completed![/green]")
        return

    console.print(
        "\n[green]Coldkey swap details:[/green]"
        f"\nScheduled at block: {swap_info['block_num']}"
        f"\nOriginal address: [{COLORS.G.CK}]{origin_ss58}[/{COLORS.G.CK}]"
        f"\nDestination address: [{COLORS.G.CK}]{swap_info['dest_coldkey']}[/{COLORS.G.CK}]"
        f"\nCompletion block: {swap_info['execution_block']}"
        f"\nTime remaining: {blocks_to_duration(remaining_blocks)}"
    )
>>>>>>> e4651add
<|MERGE_RESOLUTION|>--- conflicted
+++ resolved
@@ -1826,11 +1826,8 @@
 
     signed_message = keypair.sign(message.encode("utf-8")).hex()
     console.print("[dark_sea_green3]Message signed successfully:")
-<<<<<<< HEAD
     if json_output:
         json_console.print(json.dumps({"signed_message": signed_message}))
-    console.print(signed_message)
-=======
     console.print(signed_message)
 
 
@@ -2085,5 +2082,4 @@
         f"\nDestination address: [{COLORS.G.CK}]{swap_info['dest_coldkey']}[/{COLORS.G.CK}]"
         f"\nCompletion block: {swap_info['execution_block']}"
         f"\nTime remaining: {blocks_to_duration(remaining_blocks)}"
-    )
->>>>>>> e4651add
+    )