--- conflicted
+++ resolved
@@ -72,11 +72,7 @@
         pass
 
 
-<<<<<<< HEAD
 __version__ = "9.0.0"
-=======
-__version__ = "8.4.4"
->>>>>>> fb242a0c
 
 
 _core_version = re.match(r"^\d+\.\d+\.\d+", __version__).group(0)
@@ -3123,7 +3119,6 @@
         • [blue]--partial[/blue]: Complete partial unstake if rates exceed tolerance
         """
         self.verbosity_handler(quiet, verbose)
-<<<<<<< HEAD
         if not unstake_all and not unstake_all_alpha:
             safe_staking = self.ask_safe_staking(safe_staking)
             if safe_staking:
@@ -3138,589 +3133,6 @@
                 "Interactive mode cannot be used with hotkey selection options like --include-hotkeys, --exclude-hotkeys, --all-hotkeys, or --hotkey."
             )
             raise typer.Exit()
-=======
-        wallet = self.wallet_ask(
-            wallet_name,
-            wallet_path,
-            wallet_hotkey,
-            ask_for=[WO.NAME, WO.HOTKEY],
-            validate=WV.WALLET_AND_HOTKEY,
-        )
-        return self._run_command(
-            root.set_boost(
-                wallet, self.initialize_chain(network), netuid, amount, prompt
-            )
-        )
-
-    def root_slash(
-        self,
-        network: Optional[list[str]] = Options.network,
-        wallet_name: str = Options.wallet_name,
-        wallet_path: Optional[str] = Options.wallet_path,
-        wallet_hotkey: Optional[str] = Options.wallet_hotkey,
-        netuid: int = Options.netuid,
-        amount: float = typer.Option(
-            None,
-            "--amount",
-            "--decrease",
-            "-a",
-            prompt="Enter the slash amount (subtracted from the existing weight)",
-            help="Amount (float) to slash (subtract from the existing weight), (e.g. 0.01)",
-        ),
-        prompt: bool = Options.prompt,
-        quiet: bool = Options.quiet,
-        verbose: bool = Options.verbose,
-    ):
-        """
-        Decrease (slash) the weights for a specific subnet in the root network. Any amount provided will be subtracted from the subnet's existing weight.
-
-        EXAMPLE
-
-        [green]$[/green] btcli root slash --netuid 1 --decrease 0.01
-
-        """
-        self.verbosity_handler(quiet, verbose)
-        wallet = self.wallet_ask(
-            wallet_name,
-            wallet_path,
-            wallet_hotkey,
-            ask_for=[WO.NAME, WO.HOTKEY],
-            validate=WV.WALLET_AND_HOTKEY,
-        )
-        return self._run_command(
-            root.set_slash(
-                wallet, self.initialize_chain(network), netuid, amount, prompt
-            )
-        )
-
-    def root_senate_vote(
-        self,
-        network: Optional[list[str]] = Options.network,
-        wallet_name: Optional[str] = Options.wallet_name,
-        wallet_path: Optional[str] = Options.wallet_path,
-        wallet_hotkey: Optional[str] = Options.wallet_hotkey,
-        proposal: str = typer.Option(
-            None,
-            "--proposal",
-            "--proposal-hash",
-            prompt="Enter the proposal hash",
-            help="The hash of the proposal to vote on.",
-        ),
-        prompt: bool = Options.prompt,
-        quiet: bool = Options.quiet,
-        verbose: bool = Options.verbose,
-        vote: bool = typer.Option(
-            None,
-            "--vote-aye/--vote-nay",
-            prompt="Enter y to vote Aye, or enter n to vote Nay",
-            help="The vote casted on the proposal",
-        ),
-    ):
-        """
-        Cast a vote on an active proposal in Bittensor's governance protocol.
-
-        This command is used by Senate members to vote on various proposals that shape the network's future. Use `btcli root proposals` to see the active proposals and their hashes.
-
-        USAGE
-
-        The user must specify the hash of the proposal they want to vote on. The command then allows the Senate member to cast a 'Yes' or 'No' vote, contributing to the decision-making process on the proposal. This command is crucial for Senate members to exercise their voting rights on key proposals. It plays a vital role in the governance and evolution of the Bittensor network.
-
-        EXAMPLE
-
-        [green]$[/green] btcli root senate_vote --proposal <proposal_hash>
-        """
-        self.verbosity_handler(quiet, verbose)
-        wallet = self.wallet_ask(
-            wallet_name,
-            wallet_path,
-            wallet_hotkey,
-            ask_for=[WO.NAME, WO.HOTKEY],
-            validate=WV.WALLET_AND_HOTKEY,
-        )
-        return self._run_command(
-            root.senate_vote(
-                wallet, self.initialize_chain(network), proposal, vote, prompt
-            )
-        )
-
-    def root_senate(
-        self,
-        network: Optional[list[str]] = Options.network,
-        quiet: bool = Options.quiet,
-        verbose: bool = Options.verbose,
-    ):
-        """
-        Shows the Senate members of the Bittensor's governance protocol.
-
-        This command lists the delegates involved in the decision-making process of the Bittensor network, showing their names and wallet addresses. This information is crucial for understanding who holds governance roles within the network.
-
-        EXAMPLE
-
-        [green]$[/green] btcli root senate
-        """
-        self.verbosity_handler(quiet, verbose)
-        return self._run_command(root.get_senate(self.initialize_chain(network)))
-
-    def root_register(
-        self,
-        network: Optional[list[str]] = Options.network,
-        wallet_name: Optional[str] = Options.wallet_name,
-        wallet_path: Optional[str] = Options.wallet_path,
-        wallet_hotkey: Optional[str] = Options.wallet_hotkey,
-        prompt: bool = Options.prompt,
-        quiet: bool = Options.quiet,
-        verbose: bool = Options.verbose,
-    ):
-        """
-        Register a neuron to the root subnet by recycling some TAO to cover for the registration cost.
-
-        This command adds a new neuron as a validator on the root network. This will allow the neuron owner to set subnet weights.
-
-        # Usage:
-
-        Before registering, the command checks if the specified subnet exists and whether the TAO balance in the user's wallet is sufficient to cover the registration cost. The registration cost is determined by the current recycle amount for the specified subnet. If the balance is insufficient or the subnet does not exist, the command will exit with an appropriate error message.
-
-        # Example usage:
-
-        [green]$[/green] btcli subnets register --netuid 1
-        """
-        self.verbosity_handler(quiet, verbose)
-        wallet = self.wallet_ask(
-            wallet_name,
-            wallet_path,
-            wallet_hotkey,
-            ask_for=[WO.NAME, WO.HOTKEY],
-            validate=WV.WALLET_AND_HOTKEY,
-        )
-        return self._run_command(
-            root.register(wallet, self.initialize_chain(network), prompt)
-        )
-
-    def root_proposals(
-        self,
-        network: Optional[list[str]] = Options.network,
-        quiet: bool = Options.quiet,
-        verbose: bool = Options.verbose,
-    ):
-        """
-        View active proposals for the senate in the Bittensor's governance protocol.
-
-        This command displays the details of ongoing proposals, including proposal hashes, votes, thresholds, and proposal data.
-
-        EXAMPLE
-
-        [green]$[/green] btcli root proposals
-        """
-        self.verbosity_handler(quiet, verbose)
-        return self._run_command(
-            root.proposals(self.initialize_chain(network), verbose)
-        )
-
-    def root_set_take(
-        self,
-        network: Optional[list[str]] = Options.network,
-        wallet_name: Optional[str] = Options.wallet_name,
-        wallet_path: Optional[str] = Options.wallet_path,
-        wallet_hotkey: Optional[str] = Options.wallet_hotkey,
-        take: float = typer.Option(None, help="The new take value."),
-        quiet: bool = Options.quiet,
-        verbose: bool = Options.verbose,
-    ):
-        """
-        Allows users to change their delegate take percentage.
-
-        This command can be used to update the delegate takes individually for every subnet. To run the command, the user must have a configured wallet with both hotkey and coldkey. The command performs the below checks:
-
-            1. The provided hotkey is already a delegate.
-            2. The new take value is within 0-18% range.
-
-        EXAMPLE
-
-        [green]$[/green] btcli root set_take --wallet-name my_wallet --wallet-hotkey my_hotkey
-        """
-        max_value = 0.18
-        min_value = 0.00
-        self.verbosity_handler(quiet, verbose)
-
-        if not take:
-            max_value_style = typer.style(f"Max: {max_value}", fg="magenta")
-            min_value_style = typer.style(f"Min: {min_value}", fg="magenta")
-            prompt_text = typer.style(
-                "Enter take value (0.18 for 18%)", fg="bright_cyan", bold=True
-            )
-            take = FloatPrompt.ask(f"{prompt_text} {min_value_style} {max_value_style}")
-
-        if not (min_value <= take <= max_value):
-            print_error(
-                f"Take value must be between {min_value} and {max_value}. Provided value: {take}"
-            )
-            raise typer.Exit()
-
-        wallet = self.wallet_ask(
-            wallet_name,
-            wallet_path,
-            wallet_hotkey,
-            ask_for=[WO.NAME, WO.HOTKEY],
-            validate=WV.WALLET_AND_HOTKEY,
-        )
-
-        return self._run_command(
-            root.set_take(wallet, self.initialize_chain(network), take)
-        )
-
-    def root_delegate_stake(
-        self,
-        delegate_ss58key: str = typer.Option(
-            None,
-            help="The ss58 address of the delegate hotkey to stake TAO to.",
-            prompt="Enter the hotkey ss58 address you want to delegate TAO to.",
-        ),
-        amount: Optional[float] = typer.Option(
-            None, help="The amount of TAO to stake. Do no specify if using `--all`"
-        ),
-        stake_all: Optional[bool] = typer.Option(
-            False,
-            "--all",
-            "-a",
-            help="If specified, the command stakes all available TAO. Do not specify if using"
-            " `--amount`",
-        ),
-        wallet_name: Optional[str] = Options.wallet_name,
-        wallet_path: Optional[str] = Options.wallet_path,
-        wallet_hotkey: Optional[str] = Options.wallet_hotkey,
-        network: Optional[list[str]] = Options.network,
-        prompt: bool = Options.prompt,
-        quiet: bool = Options.quiet,
-        verbose: bool = Options.verbose,
-    ):
-        """
-        Stakes TAO to a specified delegate hotkey.
-
-        This command allocates the user's TAO to the specified hotkey of a delegate, potentially earning staking rewards in return. If the
-        `--all` flag is used, it delegates the entire TAO balance available in the user's wallet.
-
-        This command should be run by a TAO holder. Compare this command with "btcli stake add" that is typically run by a subnet validator to add stake to their own delegate hotkey.
-
-        EXAMPLE
-
-        [green]$[/green] btcli root delegate-stake --delegate_ss58key <SS58_ADDRESS> --amount <AMOUNT>
-
-        [green]$[/green] btcli root delegate-stake --delegate_ss58key <SS58_ADDRESS> --all
-
-        [blue bold]Note[/blue bold]: This command modifies the blockchain state and may incur transaction fees. The user should ensure the delegate's address and the amount to be staked are correct before executing the command.
-        """
-        self.verbosity_handler(quiet, verbose)
-        if amount and stake_all:
-            err_console.print(
-                "Both `--amount` and `--all` are specified. Choose one or the other."
-            )
-        if not stake_all and not amount:
-            while True:
-                amount = FloatPrompt.ask(
-                    "Amount to [blue]stake (TAO τ)[/blue]", console=console
-                )
-                confirmation = FloatPrompt.ask(
-                    "Confirm the amount to stake [blue](TAO τ)[/blue]",
-                    console=console,
-                )
-                if amount == confirmation:
-                    break
-                else:
-                    err_console.print(
-                        "[red]The amounts do not match. Please try again.[/red]"
-                    )
-
-        wallet = self.wallet_ask(
-            wallet_name, wallet_path, wallet_hotkey, ask_for=[WO.NAME]
-        )
-        return self._run_command(
-            root.delegate_stake(
-                wallet,
-                self.initialize_chain(network),
-                amount,
-                delegate_ss58key,
-                prompt,
-            )
-        )
-
-    def root_undelegate_stake(
-        self,
-        delegate_ss58key: str = typer.Option(
-            None,
-            help="The ss58 address of the delegate to undelegate from.",
-            prompt="Enter the hotkey ss58 address you want to undelegate from",
-        ),
-        amount: Optional[float] = typer.Option(
-            None, help="The amount of TAO to unstake. Do no specify if using `--all`"
-        ),
-        unstake_all: Optional[bool] = typer.Option(
-            False,
-            "--all",
-            "-a",
-            help="If specified, the command undelegates all staked TAO from the delegate. Do not specify if using"
-            " `--amount`",
-        ),
-        wallet_name: Optional[str] = Options.wallet_name,
-        wallet_path: Optional[str] = Options.wallet_path,
-        wallet_hotkey: Optional[str] = Options.wallet_hotkey,
-        network: Optional[list[str]] = Options.network,
-        prompt: bool = Options.prompt,
-        quiet: bool = Options.quiet,
-        verbose: bool = Options.verbose,
-    ):
-        """
-        Allows users to withdraw their staked TAO from a delegate.
-
-        The user must provide the delegate hotkey's ss58 address and the amount of TAO to undelegate. The function will then send a transaction to the blockchain to process the undelegation. This command can result in a change to the blockchain state and may incur transaction fees.
-
-        EXAMPLE
-
-        [green]$[/green] btcli undelegate --delegate_ss58key <SS58_ADDRESS> --amount <AMOUNT>
-
-        [green]$[/green] btcli undelegate --delegate_ss58key <SS58_ADDRESS> --all
-        """
-        self.verbosity_handler(quiet, verbose)
-        if amount and unstake_all:
-            err_console.print(
-                "Both `--amount` and `--all` are specified. Choose one or the other."
-            )
-        if not unstake_all and not amount:
-            while True:
-                amount = FloatPrompt.ask(
-                    "Amount to [blue]unstake (TAO τ)[/blue]", console=console
-                )
-                confirmation = FloatPrompt.ask(
-                    "Confirm the amount to unstake [blue](TAO τ)[/blue]",
-                    console=console,
-                )
-                if amount == confirmation:
-                    break
-                else:
-                    err_console.print(
-                        "[red]The amounts do not match. Please try again.[/red]"
-                    )
-
-        wallet = self.wallet_ask(
-            wallet_name, wallet_path, wallet_hotkey, ask_for=[WO.NAME]
-        )
-        self._run_command(
-            root.delegate_unstake(
-                wallet,
-                self.initialize_chain(network),
-                amount,
-                delegate_ss58key,
-                prompt,
-            )
-        )
-
-    def root_my_delegates(
-        self,
-        network: Optional[list[str]] = Options.network,
-        wallet_name: Optional[str] = Options.wallet_name,
-        wallet_path: Optional[str] = Options.wallet_path,
-        wallet_hotkey: Optional[str] = Options.wallet_hotkey,
-        all_wallets: bool = typer.Option(
-            False,
-            "--all-wallets",
-            "--all",
-            "-a",
-            help="If specified, the command aggregates information across all the wallets.",
-        ),
-        quiet: bool = Options.quiet,
-        verbose: bool = Options.verbose,
-    ):
-        """
-        Shows a table with the details on the user's delegates.
-
-        The table output includes the following columns:
-
-        - Wallet: The name of the user's wallet (coldkey).
-
-        - OWNER: The name of the delegate who owns the hotkey.
-
-        - SS58: The truncated SS58 address of the delegate's hotkey.
-
-        - Delegation: The amount of TAO staked by the user to the delegate.
-
-        - τ/24h: The earnings from the delegate to the user over the past 24 hours.
-
-        - NOMS: The number of nominators for the delegate.
-
-        - OWNER STAKE(τ): The stake amount owned by the delegate.
-
-        - TOTAL STAKE(τ): The total stake amount held by the delegate.
-
-        - SUBNETS: The list of subnets the delegate is a part of.
-
-        - VPERMIT: Validator permits held by the delegate for various subnets.
-
-        - 24h/kτ: Earnings per 1000 TAO staked over the last 24 hours.
-
-        - Desc: A description of the delegate.
-
-        The command also sums and prints the total amount of TAO delegated across all wallets.
-
-        EXAMPLE
-
-        [green]$[/green] btcli root my-delegates
-        [green]$[/green] btcli root my-delegates --all
-        [green]$[/green] btcli root my-delegates --wallet-name my_wallet
-
-        [blue bold]Note[/blue bold]: This command is not intended to be used directly in user code.
-        """
-        self.verbosity_handler(quiet, verbose)
-        wallet = self.wallet_ask(
-            wallet_name,
-            wallet_path,
-            wallet_hotkey,
-            ask_for=([WO.NAME] if not all_wallets else []),
-            validate=WV.WALLET if not all_wallets else WV.NONE,
-        )
-        self._run_command(
-            root.my_delegates(wallet, self.initialize_chain(network), all_wallets)
-        )
-
-    def root_list_delegates(
-        self,
-        network: Optional[list[str]] = Options.network,
-        quiet: bool = Options.quiet,
-        verbose: bool = Options.verbose,
-    ):
-        """
-        Displays a table of Bittensor network-wide delegates, providing a comprehensive overview of delegate statistics and information.
-
-        This table helps users make informed decisions on which delegates to allocate their TAO stake.
-
-        The table columns include:
-
-        - INDEX: The delegate's index in the sorted list.
-
-        - DELEGATE: The name of the delegate.
-
-        - SS58: The delegate's unique ss58 address (truncated for display).
-
-        - NOMINATORS: The count of nominators backing the delegate.
-
-        - OWN STAKE(τ): The amount of delegate's own stake (not the TAO delegated from any nominators).
-
-        - TOTAL STAKE(τ): The delegate's total stake, i.e., the sum of delegate's own stake and nominators' stakes.
-
-        - CHANGE/(4h): The percentage change in the delegate's stake over the last four hours.
-
-        - SUBNETS: The subnets in which the delegate is registered.
-
-        - VPERMIT: Indicates the subnets in which the delegate has validator permits.
-
-        - NOMINATOR/(24h)/kτ: The earnings per 1000 τ staked by nominators in the last 24 hours.
-
-        - DELEGATE/(24h): The total earnings of the delegate in the last 24 hours.
-
-        - DESCRIPTION: A brief description of the delegate's purpose and operations.
-
-        [blue bold]NOTES:[/blue bold]
-
-            - Sorting is done based on the `TOTAL STAKE` column in descending order.
-            - Changes in stake are shown as: increases in green and decreases in red.
-            - Entries with no previous data are marked with `NA`.
-            - Each delegate's name is a hyperlink to more information, if available.
-
-        EXAMPLE
-
-        [green]$[/green] btcli root list_delegates
-
-        [green]$[/green] btcli root list_delegates --subtensor.network finney # can also be `test` or `local`
-
-        [blue bold]NOTE[/blue bold]: This command is intended for use within a
-        console application. It prints directly to the console and does not return any value.
-        """
-        self.verbosity_handler(quiet, verbose)
-
-        if network:
-            if "finney" in network:
-                network = ["wss://archive.chain.opentensor.ai:443"]
-        elif (conf_net := self.config.get("network")) == "finney":
-            network = ["wss://archive.chain.opentensor.ai:443"]
-        elif conf_net:
-            network = [conf_net]
-        else:
-            network = ["wss://archive.chain.opentensor.ai:443"]
-
-        sub = self.initialize_chain(network)
-        return self._run_command(root.list_delegates(sub))
-
-    # TODO: Confirm if we need a command for this - currently registering to root auto makes u delegate
-    def root_nominate(
-        self,
-        wallet_name: Optional[str] = Options.wallet_name,
-        wallet_path: Optional[str] = Options.wallet_path,
-        wallet_hotkey: Optional[str] = Options.wallet_hotkey,
-        network: Optional[list[str]] = Options.network,
-        prompt: bool = Options.prompt,
-        quiet: bool = Options.quiet,
-        verbose: bool = Options.verbose,
-    ):
-        """
-        Enables a wallet's hotkey to become a delegate.
-
-        This command handles the nomination process, including wallet unlocking and verification of the hotkey's current delegate status.
-
-        The command performs several checks:
-
-            - Verifies that the hotkey is not already a delegate to prevent redundant nominations.
-
-            - Tries to nominate the wallet and reports success or failure.
-
-        Upon success, the wallet's hotkey is registered as a delegate on the network.
-
-        To run the command, the user must have a configured wallet with both hotkey and coldkey. If the wallet is not already nominated, this command will initiate the process.
-
-        EXAMPLE
-
-        [green]$[/green] btcli root nominate
-
-        [green]$[/green] btcli root nominate --wallet-name my_wallet --wallet-hotkey my_hotkey
-
-        [blue bold]Note[/blue bold]: This command prints the output directly to the console. It should not be called programmatically in user code due to its interactive nature and side effects on the network state.
-        """
-        self.verbosity_handler(quiet, verbose)
-        wallet = self.wallet_ask(
-            wallet_name,
-            wallet_path,
-            wallet_hotkey,
-            ask_for=[WO.NAME, WO.HOTKEY],
-            validate=WV.WALLET_AND_HOTKEY,
-        )
-        return self._run_command(
-            root.nominate(wallet, self.initialize_chain(network), prompt)
-        )
-
-    def stake_show(
-        self,
-        all_wallets: bool = typer.Option(
-            False,
-            "--all",
-            "--all-wallets",
-            "-a",
-            help="When set, the command checks all the coldkey wallets of the user instead of just the specified wallet.",
-        ),
-        network: Optional[list[str]] = Options.network,
-        wallet_name: Optional[str] = Options.wallet_name,
-        wallet_hotkey: Optional[str] = Options.wallet_hotkey,
-        wallet_path: Optional[str] = Options.wallet_path,
-        reuse_last: bool = Options.reuse_last,
-        html_output: bool = Options.html_output,
-        quiet: bool = Options.quiet,
-        verbose: bool = Options.verbose,
-    ):
-        """
-        Lists all the stake accounts associated with a user's wallet.
-
-        This command provides a comprehensive view of the stakes associated with the user's coldkeys. It shows both the user's own hotkeys and also the hotkeys of the delegates to which this user has staked.
-
-        The command lists all the stake accounts for a specified wallet or all wallets in the user's configuration directory. It displays the coldkey, balance, hotkey details (own hotkey and delegate hotkey), stake amount, and the rate of return.
-
-        The command shows a table with the below columns:
->>>>>>> fb242a0c
 
         if unstake_all and unstake_all_alpha:
             print_error("Cannot specify both unstake-all and unstake-all-alpha.")
@@ -4660,7 +4072,9 @@
         [green]$[/green] btcli sudo proposals
         """
         self.verbosity_handler(quiet, verbose)
-        return self._run_command(sudo.proposals(self.initialize_chain(network)))
+        return self._run_command(
+            sudo.proposals(self.initialize_chain(network), verbose)
+        )
 
     def sudo_senate_vote(
         self,
