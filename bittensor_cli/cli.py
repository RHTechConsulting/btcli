--- conflicted
+++ resolved
@@ -72,11 +72,7 @@
         pass
 
 
-<<<<<<< HEAD
 __version__ = "9.0.0rc3"
-=======
-__version__ = "8.4.2"
->>>>>>> ce6dde50
 
 
 _core_version = re.match(r"^\d+\.\d+\.\d+", __version__).group(0)
@@ -931,11 +927,7 @@
                 self.subtensor = SubtensorInterface(defaults.subtensor.network)
         return self.subtensor
 
-<<<<<<< HEAD
     def _run_command(self, cmd: Coroutine, exit_early: bool = True):
-=======
-    def _run_command(self, cmd: Coroutine):
->>>>>>> ce6dde50
         """
         Runs the supplied coroutine with `asyncio.run`
         """
@@ -958,18 +950,12 @@
                 ConnectionClosed,
                 SubstrateRequestException,
                 KeyboardInterrupt,
-<<<<<<< HEAD
                 RuntimeError,
             ) as e:
                 if isinstance(e, SubstrateRequestException):
                     err_console.print(str(e))
                 elif isinstance(e, RuntimeError):
                     pass  # Temporarily to handle loop bound issues
-=======
-            ) as e:
-                if isinstance(e, SubstrateRequestException):
-                    err_console.print(str(e))
->>>>>>> ce6dde50
                 verbose_console.print(traceback.format_exc())
             except Exception as e:
                 err_console.print(f"An unknown error has occurred: {e}")
@@ -977,27 +963,16 @@
             finally:
                 if initiated is False:
                     asyncio.create_task(cmd).cancel()
-<<<<<<< HEAD
-                if exit_early is True:
+                if exit_early is True:   # temporarily to handle multiple run commands in one session
                     try:
                         raise typer.Exit()
                     except Exception as e:  # ensures we always exit cleanly
                         if not isinstance(
                             e, (typer.Exit, RuntimeError)
-                        ):  # temporarily to handle multiple run commands in one session
+                        ):
                             err_console.print(f"An unknown error has occurred: {e}")
 
         return self.asyncio_runner(_run())
-=======
-                    raise typer.Exit()
-
-        if sys.version_info < (3, 10):
-            # For Python 3.9 or lower
-            return asyncio.get_event_loop().run_until_complete(_run())
-        else:
-            # For Python 3.10 or higher
-            return asyncio.run(_run())
->>>>>>> ce6dde50
 
     def main_callback(
         self,
@@ -1506,29 +1481,6 @@
         :return: created Wallet object
         """
         # Prompt for missing attributes specified in ask_for
-
-        if wallet_path:
-            if wallet_path == "default":
-                wallet_path = defaults.wallet.path
-
-        elif self.config.get("wallet_path"):
-            wallet_path = self.config.get("wallet_path")
-            console.print(
-                f"Using the wallet path from config:[bold magenta] {wallet_path}"
-            )
-
-        if WO.PATH in ask_for and not wallet_path:
-            wallet_path = Prompt.ask(
-                "Enter the [blue]wallet path[/blue]"
-                + " [dark_sea_green3 italic](Hint: You can set this with `btcli config set --wallet-path`)[/dark_sea_green3 italic]",
-                default=defaults.wallet.path,
-            )
-        if wallet_path:
-            wallet_path = os.path.expanduser(wallet_path)
-        else:
-            wallet_path = os.path.expanduser(defaults.wallet.path)
-            console.print(f"Using default wallet path: ({defaults.wallet.path})")
-
         if WO.NAME in ask_for and not wallet_name:
             if self.config.get("wallet_name"):
                 wallet_name = self.config.get("wallet_name")
@@ -1538,11 +1490,7 @@
             else:
                 wallet_name = Prompt.ask(
                     "Enter the [blue]wallet name[/blue]"
-<<<<<<< HEAD
                     + f" [{COLOR_PALETTE['GENERAL']['HINT']} italic](Hint: You can set this with `btcli config set --wallet-name`)",
-=======
-                    + " [dark_sea_green3 italic](Hint: You can set this with `btcli config set --wallet-name`)[/dark_sea_green3 italic]",
->>>>>>> ce6dde50
                     default=defaults.wallet.name,
                 )
 
@@ -1558,8 +1506,10 @@
                     + " [dark_sea_green3 italic](Hint: You can set this with `btcli config set --wallet-hotkey`)[/dark_sea_green3 italic]",
                     default=defaults.wallet.hotkey,
                 )
-
-<<<<<<< HEAD
+        if wallet_path:
+            if wallet_path == "default":
+                wallet_path = defaults.wallet.path
+
         elif self.config.get("wallet_path"):
             wallet_path = self.config.get("wallet_path")
             console.print(
@@ -1574,9 +1524,9 @@
                 + " [dark_sea_green3 italic](Hint: You can set this with `btcli config set --wallet-path`)[/dark_sea_green3 italic]",
                 default=defaults.wallet.path,
             )
-=======
->>>>>>> ce6dde50
         # Create the Wallet object
+        if wallet_path:
+            wallet_path = os.path.expanduser(wallet_path)
         wallet = Wallet(name=wallet_name, path=wallet_path, hotkey=wallet_hotkey)
 
         # Validate the wallet if required
@@ -1739,7 +1689,7 @@
             None,
             "--amount",
             "-a",
-            prompt=False,
+            prompt=True,
             help="Amount (in TAO) to transfer.",
         ),
         transfer_all: bool = typer.Option(
@@ -1783,13 +1733,6 @@
             ask_for=[WO.NAME],
             validate=WV.WALLET,
         )
-
-        # For Rao games - temporarily commented out
-        # effective_network = get_effective_network(self.config, network)
-        # if is_rao_network(effective_network):
-        #     print_error("This command is disabled on the 'rao' network.")
-        #     raise typer.Exit()
-
         subtensor = self.initialize_chain(network)
         if transfer_all and amount:
             print_error("Cannot specify an amount and '--all' flag.")
@@ -1844,7 +1787,7 @@
             wallet_name,
             wallet_path,
             wallet_hotkey,
-            ask_for=[WO.NAME, WO.HOTKEY],
+            ask_for=[WO.NAME, WO.PATH, WO.HOTKEY],
             validate=WV.WALLET_AND_HOTKEY,
         )
         if not destination_hotkey_name:
@@ -1856,7 +1799,7 @@
             wallet_name,
             wallet_path,
             destination_hotkey_name,
-            ask_for=[WO.NAME, WO.HOTKEY],
+            ask_for=[WO.NAME, WO.PATH, WO.HOTKEY],
             validate=WV.WALLET_AND_HOTKEY,
         )
         self.initialize_chain(network)
@@ -1924,7 +1867,7 @@
             )
 
         # if all-wallets is entered, ask for path
-        ask_for = [WO.NAME] if not all_wallets else []
+        ask_for = [WO.NAME, WO.PATH] if not all_wallets else [WO.PATH]
         validate = WV.WALLET if not all_wallets else WV.NONE
         wallet = self.wallet_ask(
             wallet_name, wallet_path, wallet_hotkey, ask_for=ask_for, validate=validate
@@ -2015,7 +1958,7 @@
             wallet_name,
             wallet_path,
             wallet_hotkey,
-            ask_for=[WO.NAME],
+            ask_for=[WO.NAME, WO.PATH],
             validate=WV.WALLET,
         )
         return self._run_command(
@@ -2224,11 +2167,8 @@
             False,  # Overriden to False
             help="Set to 'True' to protect the generated Bittensor key with a password.",
         ),
-<<<<<<< HEAD
         uri: Optional[str] = Options.uri,
-=======
         overwrite: bool = Options.overwrite,
->>>>>>> ce6dde50
         quiet: bool = Options.quiet,
         verbose: bool = Options.verbose,
     ):
@@ -2267,16 +2207,9 @@
             ask_for=[WO.NAME, WO.PATH, WO.HOTKEY],
             validate=WV.WALLET,
         )
-<<<<<<< HEAD
         if not uri:
             n_words = get_n_words(n_words)
-        return self._run_command(wallets.new_hotkey(wallet, n_words, use_password, uri))
-=======
-        n_words = get_n_words(n_words)
-        return self._run_command(
-            wallets.new_hotkey(wallet, n_words, use_password, overwrite)
-        )
->>>>>>> ce6dde50
+        return self._run_command(wallets.new_hotkey(wallet, n_words, use_password, uri, overwrite))
 
     def wallet_new_coldkey(
         self,
@@ -2290,11 +2223,8 @@
             help="The number of words used in the mnemonic. Options: [12, 15, 18, 21, 24]",
         ),
         use_password: Optional[bool] = Options.use_password,
-<<<<<<< HEAD
         uri: Optional[str] = Options.uri,
-=======
         overwrite: bool = Options.overwrite,
->>>>>>> ce6dde50
         quiet: bool = Options.quiet,
         verbose: bool = Options.verbose,
     ):
@@ -2331,16 +2261,10 @@
             ask_for=[WO.NAME, WO.PATH],
             validate=WV.NONE,
         )
-<<<<<<< HEAD
         if not uri:
             n_words = get_n_words(n_words)
         return self._run_command(
-            wallets.new_coldkey(wallet, n_words, use_password, uri)
-=======
-        n_words = get_n_words(n_words)
-        return self._run_command(
-            wallets.new_coldkey(wallet, n_words, use_password, overwrite)
->>>>>>> ce6dde50
+            wallets.new_coldkey(wallet, n_words, use_password, uri, overwrite)
         )
 
     def wallet_check_ck_swap(
@@ -2375,11 +2299,8 @@
         wallet_hotkey: Optional[str] = Options.wallet_hotkey,
         n_words: Optional[int] = None,
         use_password: bool = Options.use_password,
-<<<<<<< HEAD
         uri: Optional[str] = Options.uri,
-=======
         overwrite: bool = Options.overwrite,
->>>>>>> ce6dde50
         quiet: bool = Options.quiet,
         verbose: bool = Options.verbose,
     ):
@@ -2427,11 +2348,8 @@
                 wallet,
                 n_words,
                 use_password,
-<<<<<<< HEAD
                 uri,
-=======
-                overwrite,
->>>>>>> ce6dde50
+                overwrite
             )
         )
 
@@ -2501,7 +2419,6 @@
             else:
                 raise typer.Exit()
         else:
-<<<<<<< HEAD
             if wallet_name:
                 coldkey_or_ss58 = wallet_name
             else:
@@ -2537,17 +2454,6 @@
                     ask_for=ask_for,
                     validate=validate,
                 )
-=======
-            ask_for = [] if all_balances else [WO.NAME]
-            validate = WV.NONE if all_balances else WV.WALLET
-            wallet = self.wallet_ask(
-                wallet_name,
-                wallet_path,
-                wallet_hotkey,
-                ask_for=ask_for,
-                validate=validate,
-            )
->>>>>>> ce6dde50
         subtensor = self.initialize_chain(network)
         return self._run_command(
             wallets.wallet_balance(wallet, subtensor, all_balances, ss58_addresses)
@@ -2589,7 +2495,7 @@
             wallet_name,
             wallet_path,
             wallet_hotkey,
-            ask_for=[WO.NAME],
+            ask_for=[WO.NAME, WO.PATH],
             validate=WV.WALLET,
         )
         return self._run_command(wallets.wallet_history(wallet))
@@ -2663,13 +2569,8 @@
             wallet_name,
             wallet_path,
             wallet_hotkey,
-<<<<<<< HEAD
             ask_for=[WO.NAME],
             validate=WV.WALLET,
-=======
-            ask_for=[WO.HOTKEY, WO.NAME],
-            validate=WV.WALLET_AND_HOTKEY,
->>>>>>> ce6dde50
         )
 
         current_identity = self._run_command(
@@ -2679,6 +2580,8 @@
                 "Current on-chain identity",
             ),
             exit_early=False,
+            ask_for=[WO.HOTKEY, WO.NAME],
+            validate=WV.WALLET_AND_HOTKEY,
         )
 
         if prompt:
@@ -2704,7 +2607,6 @@
             wallets.set_id(
                 wallet,
                 self.initialize_chain(network),
-<<<<<<< HEAD
                 identity["name"],
                 identity["url"],
                 identity["image"],
@@ -2712,19 +2614,6 @@
                 identity["description"],
                 identity["additional"],
                 identity["github_repo"],
-=======
-                display_name,
-                legal_name,
-                web_url,
-                pgp_fingerprint,
-                riot_handle,
-                email,
-                image_url,
-                twitter_url,
-                info_,
-                validator_id,
-                subnet_netuid,
->>>>>>> ce6dde50
                 prompt,
             )
         )
@@ -2820,19 +2709,13 @@
         self.verbosity_handler(quiet, verbose)
         if use_hotkey is None:
             use_hotkey = Confirm.ask(
-<<<<<<< HEAD
                 f"Would you like to sign the transaction using your [{COLOR_PALETTE['GENERAL']['HOTKEY']}]hotkey[/{COLOR_PALETTE['GENERAL']['HOTKEY']}]?"
                 f"\n[Type [{COLOR_PALETTE['GENERAL']['HOTKEY']}]y[/{COLOR_PALETTE['GENERAL']['HOTKEY']}] for [{COLOR_PALETTE['GENERAL']['HOTKEY']}]hotkey[/{COLOR_PALETTE['GENERAL']['HOTKEY']}]"
                 f" and [{COLOR_PALETTE['GENERAL']['COLDKEY']}]n[/{COLOR_PALETTE['GENERAL']['COLDKEY']}] for [{COLOR_PALETTE['GENERAL']['COLDKEY']}]coldkey[/{COLOR_PALETTE['GENERAL']['COLDKEY']}]] (default is [{COLOR_PALETTE['GENERAL']['COLDKEY']}]coldkey[/{COLOR_PALETTE['GENERAL']['COLDKEY']}])",
-=======
-                "Would you like to sign the transaction using your [red]hotkey[/red]?"
-                "\n[Type [red]y[/red] for [red]hotkey[/red] and [blue]n[/blue] for [blue]coldkey[/blue]] "
-                "(default is [blue]coldkey[/blue])",
->>>>>>> ce6dde50
                 default=False,
             )
 
-        ask_for = [WO.HOTKEY, WO.NAME] if use_hotkey else [WO.NAME]
+        ask_for = [WO.HOTKEY, WO.PATH, WO.NAME] if use_hotkey else [WO.NAME, WO.PATH]
         validate = WV.WALLET_AND_HOTKEY if use_hotkey else WV.WALLET
 
         wallet = self.wallet_ask(
@@ -2906,7 +2789,6 @@
                 )
 
         return self._run_command(
-<<<<<<< HEAD
             list_stake.stake_list(
                 wallet,
                 coldkey_ss58,
@@ -2914,793 +2796,6 @@
                 live,
                 verbose,
                 no_prompt,
-=======
-            root.root_list(subtensor=self.initialize_chain(network))
-        )
-
-    def root_set_weights(
-        self,
-        network: Optional[list[str]] = Options.network,
-        wallet_name: str = Options.wallet_name,
-        wallet_path: str = Options.wallet_path,
-        wallet_hotkey: str = Options.wallet_hotkey,
-        netuids=typer.Option(
-            None,
-            "--netuids",
-            "--netuid",
-            "-n",
-            help="Set the netuid(s) to set weights to. Separate multiple netuids with a comma, for example: `-n 0,1,2`.",
-        ),
-        weights: str = Options.weights,
-        prompt: bool = Options.prompt,
-        quiet: bool = Options.quiet,
-        verbose: bool = Options.verbose,
-    ):
-        """
-        Set the weights for different subnets, by setting them in the root network.
-
-        To use this command, you should specify the netuids and corresponding weights you wish to assign. This command is used by validators registered to the root subnet to influence the distribution of subnet rewards and responsibilities.
-
-        You must have a comprehensive understanding of the dynamics of the subnets to use this command. It is a powerful tool that directly impacts the subnet's  operational mechanics and reward distribution.
-
-        EXAMPLE
-
-        With no spaces between the passed values:
-
-        [green]$[/green] btcli root set-weights --netuids 1,2 --weights 0.2,0.3
-
-        or
-
-        Include double quotes to include spaces between the passed values:
-
-        [green]$[/green] btcli root set-weights --netuids "1, 2" --weights "0.2, 0.3"
-        """
-        self.verbosity_handler(quiet, verbose)
-
-        if netuids:
-            netuids = parse_to_list(
-                netuids,
-                int,
-                "Netuids must be a comma-separated list of ints, e.g., `--netuid 1,2,3,4`.",
-            )
-        else:
-            netuids = list_prompt(netuids, int, "Enter netuids (e.g: 1, 4, 6)")
-
-        if weights:
-            weights = parse_to_list(
-                weights,
-                float,
-                "Weights must be a comma-separated list of floats, e.g., `--weights 0.3,0.4,0.3`.",
-            )
-        else:
-            weights = list_prompt(
-                weights, float, "Enter weights (e.g. 0.02, 0.03, 0.01)"
-            )
-
-        if len(netuids) != len(weights):
-            raise typer.BadParameter(
-                "The number of netuids and weights must be the same."
-            )
-
-        wallet = self.wallet_ask(
-            wallet_name,
-            wallet_path,
-            wallet_hotkey,
-            ask_for=[WO.HOTKEY, WO.NAME],
-            validate=WV.WALLET_AND_HOTKEY,
-        )
-        self._run_command(
-            root.set_weights(
-                wallet, self.initialize_chain(network), netuids, weights, prompt
-            )
-        )
-
-    def root_get_weights(
-        self,
-        network: Optional[list[str]] = Options.network,
-        limit_min_col: Optional[int] = typer.Option(
-            None,
-            "--limit-min-col",
-            "--min",
-            help="Limit the left display of the table to this column.",
-        ),
-        limit_max_col: Optional[int] = typer.Option(
-            None,
-            "--limit-max-col",
-            "--max",
-            help="Limit the right display of the table to this column.",
-        ),
-        reuse_last: bool = Options.reuse_last,
-        html_output: bool = Options.html_output,
-        quiet: bool = Options.quiet,
-        verbose: bool = Options.verbose,
-    ):
-        """
-        Shows a table listing the weights assigned to each subnet in the root network.
-
-        This command provides visibility into how network responsibilities and rewards are distributed among various subnets. This information is crucial for understanding the current influence and reward distribution across different subnets. Use this command if you are interested in the governance and operational dynamics of the Bittensor network.
-
-        EXAMPLE
-
-        [green]$[/green] btcli root get_weights
-        """
-        self.verbosity_handler(quiet, verbose)
-        if (reuse_last or html_output) and self.config.get("use_cache") is False:
-            err_console.print(
-                "Unable to use `--reuse-last` or `--html` when config 'no-cache' is set to 'True'."
-                "Change it to 'False' using `btcli config set`."
-            )
-            raise typer.Exit()
-        if not reuse_last:
-            subtensor = self.initialize_chain(network)
-        else:
-            subtensor = None
-        return self._run_command(
-            root.get_weights(
-                subtensor,
-                limit_min_col,
-                limit_max_col,
-                reuse_last,
-                html_output,
-                not self.config.get("use_cache", True),
-            )
-        )
-
-    def root_boost(
-        self,
-        network: Optional[list[str]] = Options.network,
-        wallet_name: str = Options.wallet_name,
-        wallet_path: Optional[str] = Options.wallet_path,
-        wallet_hotkey: Optional[str] = Options.wallet_hotkey,
-        netuid: int = Options.netuid,
-        amount: float = typer.Option(
-            None,
-            "--amount",
-            "--increase",
-            "-a",
-            prompt="Enter the boost amount (added to existing weight)",
-            help="Amount (float) to boost (added to the existing weight), (e.g. 0.01)",
-        ),
-        prompt: bool = Options.prompt,
-        quiet: bool = Options.quiet,
-        verbose: bool = Options.verbose,
-    ):
-        """
-        Increase (boost) the weights for a specific subnet in the root network. Any amount provided will be added to the subnet's existing weight.
-
-        EXAMPLE
-
-        [green]$[/green] btcli root boost --netuid 1 --increase 0.01
-        """
-        self.verbosity_handler(quiet, verbose)
-        wallet = self.wallet_ask(
-            wallet_name,
-            wallet_path,
-            wallet_hotkey,
-            ask_for=[WO.NAME, WO.HOTKEY],
-            validate=WV.WALLET_AND_HOTKEY,
-        )
-        return self._run_command(
-            root.set_boost(
-                wallet, self.initialize_chain(network), netuid, amount, prompt
-            )
-        )
-
-    def root_slash(
-        self,
-        network: Optional[list[str]] = Options.network,
-        wallet_name: str = Options.wallet_name,
-        wallet_path: Optional[str] = Options.wallet_path,
-        wallet_hotkey: Optional[str] = Options.wallet_hotkey,
-        netuid: int = Options.netuid,
-        amount: float = typer.Option(
-            None,
-            "--amount",
-            "--decrease",
-            "-a",
-            prompt="Enter the slash amount (subtracted from the existing weight)",
-            help="Amount (float) to slash (subtract from the existing weight), (e.g. 0.01)",
-        ),
-        prompt: bool = Options.prompt,
-        quiet: bool = Options.quiet,
-        verbose: bool = Options.verbose,
-    ):
-        """
-        Decrease (slash) the weights for a specific subnet in the root network. Any amount provided will be subtracted from the subnet's existing weight.
-
-        EXAMPLE
-
-        [green]$[/green] btcli root slash --netuid 1 --decrease 0.01
-
-        """
-        self.verbosity_handler(quiet, verbose)
-        wallet = self.wallet_ask(
-            wallet_name,
-            wallet_path,
-            wallet_hotkey,
-            ask_for=[WO.NAME, WO.HOTKEY],
-            validate=WV.WALLET_AND_HOTKEY,
-        )
-        return self._run_command(
-            root.set_slash(
-                wallet, self.initialize_chain(network), netuid, amount, prompt
-            )
-        )
-
-    def root_senate_vote(
-        self,
-        network: Optional[list[str]] = Options.network,
-        wallet_name: Optional[str] = Options.wallet_name,
-        wallet_path: Optional[str] = Options.wallet_path,
-        wallet_hotkey: Optional[str] = Options.wallet_hotkey,
-        proposal: str = typer.Option(
-            None,
-            "--proposal",
-            "--proposal-hash",
-            prompt="Enter the proposal hash",
-            help="The hash of the proposal to vote on.",
-        ),
-        prompt: bool = Options.prompt,
-        quiet: bool = Options.quiet,
-        verbose: bool = Options.verbose,
-        vote: bool = typer.Option(
-            None,
-            "--vote-aye/--vote-nay",
-            prompt="Enter y to vote Aye, or enter n to vote Nay",
-            help="The vote casted on the proposal",
-        ),
-    ):
-        """
-        Cast a vote on an active proposal in Bittensor's governance protocol.
-
-        This command is used by Senate members to vote on various proposals that shape the network's future. Use `btcli root proposals` to see the active proposals and their hashes.
-
-        USAGE
-
-        The user must specify the hash of the proposal they want to vote on. The command then allows the Senate member to cast a 'Yes' or 'No' vote, contributing to the decision-making process on the proposal. This command is crucial for Senate members to exercise their voting rights on key proposals. It plays a vital role in the governance and evolution of the Bittensor network.
-
-        EXAMPLE
-
-        [green]$[/green] btcli root senate_vote --proposal <proposal_hash>
-        """
-        self.verbosity_handler(quiet, verbose)
-        wallet = self.wallet_ask(
-            wallet_name,
-            wallet_path,
-            wallet_hotkey,
-            ask_for=[WO.NAME, WO.HOTKEY],
-            validate=WV.WALLET_AND_HOTKEY,
-        )
-        return self._run_command(
-            root.senate_vote(
-                wallet, self.initialize_chain(network), proposal, vote, prompt
-            )
-        )
-
-    def root_senate(
-        self,
-        network: Optional[list[str]] = Options.network,
-        quiet: bool = Options.quiet,
-        verbose: bool = Options.verbose,
-    ):
-        """
-        Shows the Senate members of the Bittensor's governance protocol.
-
-        This command lists the delegates involved in the decision-making process of the Bittensor network, showing their names and wallet addresses. This information is crucial for understanding who holds governance roles within the network.
-
-        EXAMPLE
-
-        [green]$[/green] btcli root senate
-        """
-        self.verbosity_handler(quiet, verbose)
-        return self._run_command(root.get_senate(self.initialize_chain(network)))
-
-    def root_register(
-        self,
-        network: Optional[list[str]] = Options.network,
-        wallet_name: Optional[str] = Options.wallet_name,
-        wallet_path: Optional[str] = Options.wallet_path,
-        wallet_hotkey: Optional[str] = Options.wallet_hotkey,
-        prompt: bool = Options.prompt,
-        quiet: bool = Options.quiet,
-        verbose: bool = Options.verbose,
-    ):
-        """
-        Register a neuron to the root subnet by recycling some TAO to cover for the registration cost.
-
-        This command adds a new neuron as a validator on the root network. This will allow the neuron owner to set subnet weights.
-
-        # Usage:
-
-        Before registering, the command checks if the specified subnet exists and whether the TAO balance in the user's wallet is sufficient to cover the registration cost. The registration cost is determined by the current recycle amount for the specified subnet. If the balance is insufficient or the subnet does not exist, the command will exit with an appropriate error message.
-
-        # Example usage:
-
-        [green]$[/green] btcli subnets register --netuid 1
-        """
-        self.verbosity_handler(quiet, verbose)
-        wallet = self.wallet_ask(
-            wallet_name,
-            wallet_path,
-            wallet_hotkey,
-            ask_for=[WO.NAME, WO.HOTKEY],
-            validate=WV.WALLET_AND_HOTKEY,
-        )
-        return self._run_command(
-            root.register(wallet, self.initialize_chain(network), prompt)
-        )
-
-    def root_proposals(
-        self,
-        network: Optional[list[str]] = Options.network,
-        quiet: bool = Options.quiet,
-        verbose: bool = Options.verbose,
-    ):
-        """
-        View active proposals for the senate in the Bittensor's governance protocol.
-
-        This command displays the details of ongoing proposals, including proposal hashes, votes, thresholds, and proposal data.
-
-        EXAMPLE
-
-        [green]$[/green] btcli root proposals
-        """
-        self.verbosity_handler(quiet, verbose)
-        return self._run_command(root.proposals(self.initialize_chain(network)))
-
-    def root_set_take(
-        self,
-        network: Optional[list[str]] = Options.network,
-        wallet_name: Optional[str] = Options.wallet_name,
-        wallet_path: Optional[str] = Options.wallet_path,
-        wallet_hotkey: Optional[str] = Options.wallet_hotkey,
-        take: float = typer.Option(None, help="The new take value."),
-        quiet: bool = Options.quiet,
-        verbose: bool = Options.verbose,
-    ):
-        """
-        Allows users to change their delegate take percentage.
-
-        This command can be used to update the delegate takes individually for every subnet. To run the command, the user must have a configured wallet with both hotkey and coldkey. The command performs the below checks:
-
-            1. The provided hotkey is already a delegate.
-            2. The new take value is within 0-18% range.
-
-        EXAMPLE
-
-        [green]$[/green] btcli root set_take --wallet-name my_wallet --wallet-hotkey my_hotkey
-        """
-        max_value = 0.18
-        min_value = 0.00
-        self.verbosity_handler(quiet, verbose)
-
-        if not take:
-            max_value_style = typer.style(f"Max: {max_value}", fg="magenta")
-            min_value_style = typer.style(f"Min: {min_value}", fg="magenta")
-            prompt_text = typer.style(
-                "Enter take value (0.18 for 18%)", fg="bright_cyan", bold=True
-            )
-            take = FloatPrompt.ask(f"{prompt_text} {min_value_style} {max_value_style}")
-
-        if not (min_value <= take <= max_value):
-            print_error(
-                f"Take value must be between {min_value} and {max_value}. Provided value: {take}"
-            )
-            raise typer.Exit()
-
-        wallet = self.wallet_ask(
-            wallet_name,
-            wallet_path,
-            wallet_hotkey,
-            ask_for=[WO.NAME, WO.HOTKEY],
-            validate=WV.WALLET_AND_HOTKEY,
-        )
-
-        return self._run_command(
-            root.set_take(wallet, self.initialize_chain(network), take)
-        )
-
-    def root_delegate_stake(
-        self,
-        delegate_ss58key: str = typer.Option(
-            None,
-            help="The ss58 address of the delegate hotkey to stake TAO to.",
-            prompt="Enter the hotkey ss58 address you want to delegate TAO to.",
-        ),
-        amount: Optional[float] = typer.Option(
-            None, help="The amount of TAO to stake. Do no specify if using `--all`"
-        ),
-        stake_all: Optional[bool] = typer.Option(
-            False,
-            "--all",
-            "-a",
-            help="If specified, the command stakes all available TAO. Do not specify if using"
-            " `--amount`",
-        ),
-        wallet_name: Optional[str] = Options.wallet_name,
-        wallet_path: Optional[str] = Options.wallet_path,
-        wallet_hotkey: Optional[str] = Options.wallet_hotkey,
-        network: Optional[list[str]] = Options.network,
-        prompt: bool = Options.prompt,
-        quiet: bool = Options.quiet,
-        verbose: bool = Options.verbose,
-    ):
-        """
-        Stakes TAO to a specified delegate hotkey.
-
-        This command allocates the user's TAO to the specified hotkey of a delegate, potentially earning staking rewards in return. If the
-        `--all` flag is used, it delegates the entire TAO balance available in the user's wallet.
-
-        This command should be run by a TAO holder. Compare this command with "btcli stake add" that is typically run by a subnet validator to add stake to their own delegate hotkey.
-
-        EXAMPLE
-
-        [green]$[/green] btcli root delegate-stake --delegate_ss58key <SS58_ADDRESS> --amount <AMOUNT>
-
-        [green]$[/green] btcli root delegate-stake --delegate_ss58key <SS58_ADDRESS> --all
-
-        [blue bold]Note[/blue bold]: This command modifies the blockchain state and may incur transaction fees. The user should ensure the delegate's address and the amount to be staked are correct before executing the command.
-        """
-        self.verbosity_handler(quiet, verbose)
-        if amount and stake_all:
-            err_console.print(
-                "Both `--amount` and `--all` are specified. Choose one or the other."
-            )
-        if not stake_all and not amount:
-            while True:
-                amount = FloatPrompt.ask(
-                    "Amount to [blue]stake (TAO τ)[/blue]", console=console
-                )
-                confirmation = FloatPrompt.ask(
-                    "Confirm the amount to stake [blue](TAO τ)[/blue]",
-                    console=console,
-                )
-                if amount == confirmation:
-                    break
-                else:
-                    err_console.print(
-                        "[red]The amounts do not match. Please try again.[/red]"
-                    )
-
-        wallet = self.wallet_ask(
-            wallet_name, wallet_path, wallet_hotkey, ask_for=[WO.NAME]
-        )
-        return self._run_command(
-            root.delegate_stake(
-                wallet,
-                self.initialize_chain(network),
-                amount,
-                delegate_ss58key,
-                prompt,
-            )
-        )
-
-    def root_undelegate_stake(
-        self,
-        delegate_ss58key: str = typer.Option(
-            None,
-            help="The ss58 address of the delegate to undelegate from.",
-            prompt="Enter the hotkey ss58 address you want to undelegate from",
-        ),
-        amount: Optional[float] = typer.Option(
-            None, help="The amount of TAO to unstake. Do no specify if using `--all`"
-        ),
-        unstake_all: Optional[bool] = typer.Option(
-            False,
-            "--all",
-            "-a",
-            help="If specified, the command undelegates all staked TAO from the delegate. Do not specify if using"
-            " `--amount`",
-        ),
-        wallet_name: Optional[str] = Options.wallet_name,
-        wallet_path: Optional[str] = Options.wallet_path,
-        wallet_hotkey: Optional[str] = Options.wallet_hotkey,
-        network: Optional[list[str]] = Options.network,
-        prompt: bool = Options.prompt,
-        quiet: bool = Options.quiet,
-        verbose: bool = Options.verbose,
-    ):
-        """
-        Allows users to withdraw their staked TAO from a delegate.
-
-        The user must provide the delegate hotkey's ss58 address and the amount of TAO to undelegate. The function will then send a transaction to the blockchain to process the undelegation. This command can result in a change to the blockchain state and may incur transaction fees.
-
-        EXAMPLE
-
-        [green]$[/green] btcli undelegate --delegate_ss58key <SS58_ADDRESS> --amount <AMOUNT>
-
-        [green]$[/green] btcli undelegate --delegate_ss58key <SS58_ADDRESS> --all
-        """
-        self.verbosity_handler(quiet, verbose)
-        if amount and unstake_all:
-            err_console.print(
-                "Both `--amount` and `--all` are specified. Choose one or the other."
-            )
-        if not unstake_all and not amount:
-            while True:
-                amount = FloatPrompt.ask(
-                    "Amount to [blue]unstake (TAO τ)[/blue]", console=console
-                )
-                confirmation = FloatPrompt.ask(
-                    "Confirm the amount to unstake [blue](TAO τ)[/blue]",
-                    console=console,
-                )
-                if amount == confirmation:
-                    break
-                else:
-                    err_console.print(
-                        "[red]The amounts do not match. Please try again.[/red]"
-                    )
-
-        wallet = self.wallet_ask(
-            wallet_name, wallet_path, wallet_hotkey, ask_for=[WO.NAME]
-        )
-        self._run_command(
-            root.delegate_unstake(
-                wallet,
-                self.initialize_chain(network),
-                amount,
-                delegate_ss58key,
-                prompt,
-            )
-        )
-
-    def root_my_delegates(
-        self,
-        network: Optional[list[str]] = Options.network,
-        wallet_name: Optional[str] = Options.wallet_name,
-        wallet_path: Optional[str] = Options.wallet_path,
-        wallet_hotkey: Optional[str] = Options.wallet_hotkey,
-        all_wallets: bool = typer.Option(
-            False,
-            "--all-wallets",
-            "--all",
-            "-a",
-            help="If specified, the command aggregates information across all the wallets.",
-        ),
-        quiet: bool = Options.quiet,
-        verbose: bool = Options.verbose,
-    ):
-        """
-        Shows a table with the details on the user's delegates.
-
-        The table output includes the following columns:
-
-        - Wallet: The name of the user's wallet (coldkey).
-
-        - OWNER: The name of the delegate who owns the hotkey.
-
-        - SS58: The truncated SS58 address of the delegate's hotkey.
-
-        - Delegation: The amount of TAO staked by the user to the delegate.
-
-        - τ/24h: The earnings from the delegate to the user over the past 24 hours.
-
-        - NOMS: The number of nominators for the delegate.
-
-        - OWNER STAKE(τ): The stake amount owned by the delegate.
-
-        - TOTAL STAKE(τ): The total stake amount held by the delegate.
-
-        - SUBNETS: The list of subnets the delegate is a part of.
-
-        - VPERMIT: Validator permits held by the delegate for various subnets.
-
-        - 24h/kτ: Earnings per 1000 TAO staked over the last 24 hours.
-
-        - Desc: A description of the delegate.
-
-        The command also sums and prints the total amount of TAO delegated across all wallets.
-
-        EXAMPLE
-
-        [green]$[/green] btcli root my-delegates
-        [green]$[/green] btcli root my-delegates --all
-        [green]$[/green] btcli root my-delegates --wallet-name my_wallet
-
-        [blue bold]Note[/blue bold]: This command is not intended to be used directly in user code.
-        """
-        self.verbosity_handler(quiet, verbose)
-        wallet = self.wallet_ask(
-            wallet_name,
-            wallet_path,
-            wallet_hotkey,
-            ask_for=([WO.NAME] if not all_wallets else []),
-            validate=WV.WALLET if not all_wallets else WV.NONE,
-        )
-        self._run_command(
-            root.my_delegates(wallet, self.initialize_chain(network), all_wallets)
-        )
-
-    def root_list_delegates(
-        self,
-        network: Optional[list[str]] = Options.network,
-        quiet: bool = Options.quiet,
-        verbose: bool = Options.verbose,
-    ):
-        """
-        Displays a table of Bittensor network-wide delegates, providing a comprehensive overview of delegate statistics and information.
-
-        This table helps users make informed decisions on which delegates to allocate their TAO stake.
-
-        The table columns include:
-
-        - INDEX: The delegate's index in the sorted list.
-
-        - DELEGATE: The name of the delegate.
-
-        - SS58: The delegate's unique ss58 address (truncated for display).
-
-        - NOMINATORS: The count of nominators backing the delegate.
-
-        - OWN STAKE(τ): The amount of delegate's own stake (not the TAO delegated from any nominators).
-
-        - TOTAL STAKE(τ): The delegate's total stake, i.e., the sum of delegate's own stake and nominators' stakes.
-
-        - CHANGE/(4h): The percentage change in the delegate's stake over the last four hours.
-
-        - SUBNETS: The subnets in which the delegate is registered.
-
-        - VPERMIT: Indicates the subnets in which the delegate has validator permits.
-
-        - NOMINATOR/(24h)/kτ: The earnings per 1000 τ staked by nominators in the last 24 hours.
-
-        - DELEGATE/(24h): The total earnings of the delegate in the last 24 hours.
-
-        - DESCRIPTION: A brief description of the delegate's purpose and operations.
-
-        [blue bold]NOTES:[/blue bold]
-
-            - Sorting is done based on the `TOTAL STAKE` column in descending order.
-            - Changes in stake are shown as: increases in green and decreases in red.
-            - Entries with no previous data are marked with `NA`.
-            - Each delegate's name is a hyperlink to more information, if available.
-
-        EXAMPLE
-
-        [green]$[/green] btcli root list_delegates
-
-        [green]$[/green] btcli root list_delegates --subtensor.network finney # can also be `test` or `local`
-
-        [blue bold]NOTE[/blue bold]: This command is intended for use within a
-        console application. It prints directly to the console and does not return any value.
-        """
-        self.verbosity_handler(quiet, verbose)
-
-        if network:
-            if "finney" in network:
-                network = ["wss://archive.chain.opentensor.ai:443"]
-        elif (conf_net := self.config.get("network")) == "finney":
-            network = ["wss://archive.chain.opentensor.ai:443"]
-        elif conf_net:
-            network = [conf_net]
-        else:
-            network = ["wss://archive.chain.opentensor.ai:443"]
-
-        sub = self.initialize_chain(network)
-        return self._run_command(root.list_delegates(sub))
-
-    # TODO: Confirm if we need a command for this - currently registering to root auto makes u delegate
-    def root_nominate(
-        self,
-        wallet_name: Optional[str] = Options.wallet_name,
-        wallet_path: Optional[str] = Options.wallet_path,
-        wallet_hotkey: Optional[str] = Options.wallet_hotkey,
-        network: Optional[list[str]] = Options.network,
-        prompt: bool = Options.prompt,
-        quiet: bool = Options.quiet,
-        verbose: bool = Options.verbose,
-    ):
-        """
-        Enables a wallet's hotkey to become a delegate.
-
-        This command handles the nomination process, including wallet unlocking and verification of the hotkey's current delegate status.
-
-        The command performs several checks:
-
-            - Verifies that the hotkey is not already a delegate to prevent redundant nominations.
-
-            - Tries to nominate the wallet and reports success or failure.
-
-        Upon success, the wallet's hotkey is registered as a delegate on the network.
-
-        To run the command, the user must have a configured wallet with both hotkey and coldkey. If the wallet is not already nominated, this command will initiate the process.
-
-        EXAMPLE
-
-        [green]$[/green] btcli root nominate
-
-        [green]$[/green] btcli root nominate --wallet-name my_wallet --wallet-hotkey my_hotkey
-
-        [blue bold]Note[/blue bold]: This command prints the output directly to the console. It should not be called programmatically in user code due to its interactive nature and side effects on the network state.
-        """
-        self.verbosity_handler(quiet, verbose)
-        wallet = self.wallet_ask(
-            wallet_name,
-            wallet_path,
-            wallet_hotkey,
-            ask_for=[WO.NAME, WO.HOTKEY],
-            validate=WV.WALLET_AND_HOTKEY,
-        )
-        return self._run_command(
-            root.nominate(wallet, self.initialize_chain(network), prompt)
-        )
-
-    def stake_show(
-        self,
-        all_wallets: bool = typer.Option(
-            False,
-            "--all",
-            "--all-wallets",
-            "-a",
-            help="When set, the command checks all the coldkey wallets of the user instead of just the specified wallet.",
-        ),
-        network: Optional[list[str]] = Options.network,
-        wallet_name: Optional[str] = Options.wallet_name,
-        wallet_hotkey: Optional[str] = Options.wallet_hotkey,
-        wallet_path: Optional[str] = Options.wallet_path,
-        reuse_last: bool = Options.reuse_last,
-        html_output: bool = Options.html_output,
-        quiet: bool = Options.quiet,
-        verbose: bool = Options.verbose,
-    ):
-        """
-        Lists all the stake accounts associated with a user's wallet.
-
-        This command provides a comprehensive view of the stakes associated with the user's coldkeys. It shows both the user's own hotkeys and also the hotkeys of the delegates to which this user has staked.
-
-        The command lists all the stake accounts for a specified wallet or all wallets in the user's configuration directory. It displays the coldkey, balance, hotkey details (own hotkey and delegate hotkey), stake amount, and the rate of return.
-
-        The command shows a table with the below columns:
-
-        - Coldkey: The coldkey associated with the wallet.
-
-        - Balance: The balance of the coldkey.
-
-        - Hotkey: The names of the coldkey's own hotkeys and the delegate hotkeys to which this coldkey has staked.
-
-        - Stake: The amount of TAO staked to all the hotkeys.
-
-        - Rate: The rate of return on the stake, shown in TAO per day.
-
-        EXAMPLE
-
-        [green]$[/green] btcli stake show --all
-        """
-        self.verbosity_handler(quiet, verbose)
-        if (reuse_last or html_output) and self.config.get("use_cache") is False:
-            err_console.print(
-                "Unable to use `--reuse-last` or `--html` when config 'no-cache' is set to 'True'. "
-                "Please change the config to 'False' using `btcli config set`"
-            )
-            raise typer.Exit()
-        if not reuse_last:
-            subtensor = self.initialize_chain(network)
-        else:
-            subtensor = None
-
-        if all_wallets:
-            wallet = self.wallet_ask(
-                wallet_name,
-                wallet_path,
-                wallet_hotkey,
-                ask_for=[],
-                validate=WV.NONE,
-            )
-        else:
-            wallet = self.wallet_ask(
-                wallet_name, wallet_path, wallet_hotkey, ask_for=[WO.NAME]
-            )
-
-        return self._run_command(
-            stake.show(
-                wallet,
-                subtensor,
-                all_wallets,
-                reuse_last,
-                html_output,
-                not self.config.get("use_cache", True),
->>>>>>> ce6dde50
             )
         )
 
@@ -3793,12 +2888,9 @@
             )
             raise typer.Exit()
 
-<<<<<<< HEAD
-=======
         if not stake_all and not amount and not max_stake:
             amount = FloatPrompt.ask("Amount to [blue]stake (TAO τ)[/blue]")
 
->>>>>>> ce6dde50
         if stake_all and not amount:
             if not Confirm.ask("Stake all the available TAO tokens?", default=False):
                 raise typer.Exit()
@@ -3852,7 +2944,7 @@
                 include_hotkeys = selected_hotkey
             elif is_valid_ss58_address(hotkey_or_ss58):
                 wallet = self.wallet_ask(
-                    wallet_name, wallet_path, wallet_hotkey, ask_for=[WO.NAME]
+                    wallet_name, wallet_path, wallet_hotkey, ask_for=[WO.NAME, WO.PATH]
                 )
                 include_hotkeys = hotkey_or_ss58
             else:
@@ -3861,44 +2953,41 @@
                     wallet_name,
                     wallet_path,
                     wallet_hotkey,
-                    ask_for=[WO.NAME, WO.HOTKEY],
+                    ask_for=[WO.NAME, WO.HOTKEY, WO.PATH],
                     validate=WV.WALLET_AND_HOTKEY,
                 )
                 include_hotkeys = wallet.hotkey.ss58_address
 
         elif all_hotkeys or include_hotkeys or exclude_hotkeys:
             wallet = self.wallet_ask(
-                wallet_name, wallet_path, wallet_hotkey, ask_for=[WO.NAME]
+                wallet_name, wallet_path, wallet_hotkey, ask_for=[WO.NAME, WO.PATH]
             )
         else:
             wallet = self.wallet_ask(
                 wallet_name,
                 wallet_path,
                 wallet_hotkey,
-                ask_for=[WO.NAME, WO.HOTKEY],
+                ask_for=[WO.NAME, WO.PATH, WO.HOTKEY],
                 validate=WV.WALLET_AND_HOTKEY,
             )
 
         if include_hotkeys:
-            included_hotkeys = parse_to_list(
+            include_hotkeys = parse_to_list(
                 include_hotkeys,
                 str,
-                "Hotkeys must be a comma-separated list of ss58s or hotkey names, e.g., "
-                "`--include-hotkeys 5Grw....,5Grw....`.",
-            )
-        else:
-            included_hotkeys = []
+                "Hotkeys must be a comma-separated list of ss58s, e.g., `--include-hotkeys 5Grw....,5Grw....`.",
+                is_ss58=True,
+            )
 
         if exclude_hotkeys:
-            excluded_hotkeys = parse_to_list(
+            exclude_hotkeys = parse_to_list(
                 exclude_hotkeys,
                 str,
-                "Hotkeys must be a comma-separated list of ss58s or hotkey names, e.g., "
-                "`--exclude-hotkeys 5Grw....,5Grw....`.",
+                "Hotkeys must be a comma-separated list of ss58s, e.g., `--exclude-hotkeys 5Grw....,5Grw....`.",
+                is_ss58=True,
             )
         else:
             excluded_hotkeys = []
-<<<<<<< HEAD
 
         # TODO: Ask amount for each subnet explicitly if more than one
         if not stake_all and not amount:
@@ -3928,8 +3017,6 @@
                     f"You dont have enough balance to stake. Current free Balance: {free_balance}."
                 )
                 raise typer.Exit()
-=======
->>>>>>> ce6dde50
 
         return self._run_command(
             add_stake.stake_add(
@@ -3937,14 +3024,7 @@
                 self.initialize_chain(network),
                 netuid,
                 stake_all,
-<<<<<<< HEAD
                 amount,
-=======
-                max_stake,
-                included_hotkeys,
-                excluded_hotkeys,
-                all_hotkeys,
->>>>>>> ce6dde50
                 prompt,
                 all_hotkeys,
                 included_hotkeys,
@@ -4065,7 +3145,6 @@
             err_console.print("Cannot specify both unstake-all and unstake-all-alpha.")
             raise typer.Exit()
 
-<<<<<<< HEAD
         if not interactive and not unstake_all and not unstake_all_alpha:
             netuid = get_optional_netuid(netuid, all_netuids)
             if all_hotkeys and include_hotkeys:
@@ -4089,13 +3168,6 @@
 
             if amount and amount <= 0:
                 print_error(f"You entered an incorrect unstake amount: {amount}")
-=======
-        if not unstake_all and not amount and not keep_stake:
-            amount = FloatPrompt.ask("Amount to [blue]unstake (TAO τ)[/blue]")
-
-        if unstake_all and not amount and prompt:
-            if not Confirm.ask("Unstake all staked TAO tokens?", default=False):
->>>>>>> ce6dde50
                 raise typer.Exit()
 
         if (
@@ -4123,7 +3195,7 @@
             elif is_valid_ss58_address(hotkey_or_ss58):
                 hotkey_ss58_address = hotkey_or_ss58
                 wallet = self.wallet_ask(
-                    wallet_name, wallet_path, wallet_hotkey, ask_for=[WO.NAME]
+                    wallet_name, wallet_path, wallet_hotkey, ask_for=[WO.NAME, WO.PATH]
                 )
             else:
                 wallet_hotkey = hotkey_or_ss58
@@ -4131,7 +3203,7 @@
                     wallet_name,
                     wallet_path,
                     wallet_hotkey,
-                    ask_for=[WO.NAME, WO.HOTKEY],
+                    ask_for=[WO.NAME, WO.PATH, WO.HOTKEY],
                     validate=WV.WALLET_AND_HOTKEY,
                 )
 
@@ -4191,49 +3263,34 @@
             or unstake_all_alpha
         ):
             wallet = self.wallet_ask(
-                wallet_name, wallet_path, wallet_hotkey, ask_for=[WO.NAME]
+                wallet_name, wallet_path, wallet_hotkey, ask_for=[WO.NAME, WO.PATH]
             )
         else:
             wallet = self.wallet_ask(
                 wallet_name,
                 wallet_path,
                 wallet_hotkey,
-                ask_for=[WO.NAME, WO.HOTKEY],
+                ask_for=[WO.NAME, WO.PATH, WO.HOTKEY],
                 validate=WV.WALLET_AND_HOTKEY,
             )
 
         if include_hotkeys:
-            included_hotkeys = parse_to_list(
+            include_hotkeys = parse_to_list(
                 include_hotkeys,
                 str,
-<<<<<<< HEAD
                 "Hotkeys must be a comma-separated list of ss58s or names, e.g., `--include-hotkeys hk1,hk2`.",
                 is_ss58=False,
-=======
-                "Hotkeys must be a comma-separated list of ss58s or hotkey names, e.g., "
-                "`--include-hotkeys 5Grw....,5Grw....`.",
->>>>>>> ce6dde50
-            )
-        else:
-            included_hotkeys = []
+            )
 
         if exclude_hotkeys:
-            excluded_hotkeys = parse_to_list(
+            exclude_hotkeys = parse_to_list(
                 exclude_hotkeys,
                 str,
-<<<<<<< HEAD
                 "Hotkeys must be a comma-separated list of ss58s or names, e.g., `--exclude-hotkeys hk3,hk4`.",
                 is_ss58=False,
-=======
-                "Hotkeys must be a comma-separated list of ss58s or hotkey names, e.g., "
-                "`--exclude-hotkeys 5Grw....,5Grw....`.",
->>>>>>> ce6dde50
-            )
-        else:
-            excluded_hotkeys = []
+            )
 
         return self._run_command(
-<<<<<<< HEAD
             remove_stake.unstake(
                 wallet=wallet,
                 subtensor=self.initialize_chain(network),
@@ -4618,19 +3675,6 @@
                 prompt=prompt,
                 wait_for_inclusion=wait_for_inclusion,
                 wait_for_finalization=wait_for_finalization,
-=======
-            stake.unstake(
-                wallet,
-                self.initialize_chain(network),
-                hotkey_ss58_address,
-                all_hotkeys,
-                included_hotkeys,
-                excluded_hotkeys,
-                amount,
-                keep_stake,
-                unstake_all,
-                prompt,
->>>>>>> ce6dde50
             )
         )
 
@@ -4670,7 +3714,7 @@
             wallet_name,
             wallet_path,
             wallet_hotkey,
-            ask_for=[WO.NAME, WO.HOTKEY],
+            ask_for=[WO.NAME, WO.PATH, WO.HOTKEY],
             validate=WV.WALLET_AND_HOTKEY,
         )
 
@@ -4936,22 +3980,15 @@
         """
         self.verbosity_handler(quiet, verbose)
 
-<<<<<<< HEAD
-        hyperparams = self._run_command(
-            sudo.get_hyperparameters(self.initialize_chain(network), netuid),
-            exit_early=False,
-        )
-
         if not hyperparams:
             raise typer.Exit()
-=======
         if not param_name or not param_value:
             hyperparams = self._run_command(
-                sudo.get_hyperparameters(self.initialize_chain(network), netuid)
+                sudo.get_hyperparameters(self.initialize_chain(network), netuid),
+                exit_early=False,
             )
             if not hyperparams:
                 raise typer.Exit()
->>>>>>> ce6dde50
 
         if not param_name:
             hyperparam_list = [field.name for field in fields(SubnetHyperparameters)]
@@ -4982,7 +4019,7 @@
             )
 
         wallet = self.wallet_ask(
-            wallet_name, wallet_path, wallet_hotkey, ask_for=[WO.NAME]
+            wallet_name, wallet_path, wallet_hotkey, ask_for=[WO.NAME, WO.PATH]
         )
         return self._run_command(
             sudo.sudo_set_hyperparameter(
@@ -5357,6 +4394,7 @@
         self,
         wallet_name: str = Options.wallet_name,
         wallet_path: str = Options.wallet_path,
+        wallet_hotkey: str = Options.wallet_hotkey,
         network: Optional[list[str]] = Options.network,
         subnet_name: Optional[str] = typer.Option(
             None, "--subnet-name", "--name", help="Name of the subnet"
@@ -5405,7 +4443,6 @@
         wallet = self.wallet_ask(
             wallet_name,
             wallet_path,
-<<<<<<< HEAD
             wallet_hotkey,
             ask_for=[
                 WO.NAME,
@@ -5413,11 +4450,6 @@
                 WO.PATH,
             ],
             validate=WV.WALLET_AND_HOTKEY,
-=======
-            None,
-            ask_for=[WO.NAME],
-            validate=WV.WALLET,
->>>>>>> ce6dde50
         )
         identity = prompt_for_subnet_identity(
             subnet_name=subnet_name,
@@ -5523,7 +4555,7 @@
                     wallet_name,
                     wallet_path,
                     wallet_hotkey,
-                    ask_for=[WO.NAME, WO.HOTKEY],
+                    ask_for=[WO.NAME, WO.PATH, WO.HOTKEY],
                     validate=WV.WALLET_AND_HOTKEY,
                 ),
                 self.initialize_chain(network),
@@ -5760,7 +4792,7 @@
             wallet_name,
             wallet_path,
             wallet_hotkey,
-            ask_for=[WO.NAME, WO.HOTKEY],
+            ask_for=[WO.NAME, WO.PATH, WO.HOTKEY],
             validate=WV.WALLET_AND_HOTKEY,
         )
 
@@ -5858,7 +4890,7 @@
             wallet_name,
             wallet_path,
             wallet_hotkey,
-            ask_for=[WO.NAME, WO.HOTKEY],
+            ask_for=[WO.NAME, WO.PATH, WO.HOTKEY],
             validate=WV.WALLET_AND_HOTKEY,
         )
         return self._run_command(
