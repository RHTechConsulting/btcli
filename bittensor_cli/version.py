import re


def version_as_int(version):
    _core_version = re.match(r"^\d+\.\d+\.\d+", version).group(0)
    _version_split = _core_version.split(".")
    __version_info__ = tuple(int(part) for part in _version_split)
    _version_int_base = 1000
    assert max(__version_info__) < _version_int_base

    __version_as_int__: int = sum(
        e * (_version_int_base**i) for i, e in enumerate(reversed(__version_info__))
    )
    assert __version_as_int__ < 2**31  # fits in int32
    __new_signature_version__ = 360
    return __version_as_int__


<<<<<<< HEAD
__version__ = "9.1.2"
=======
__version__ = "9.1.3"
>>>>>>> 78659af2
__version_as_int__ = version_as_int(__version__)<|MERGE_RESOLUTION|>--- conflicted
+++ resolved
@@ -16,9 +16,5 @@
     return __version_as_int__
 
 
-<<<<<<< HEAD
-__version__ = "9.1.2"
-=======
 __version__ = "9.1.3"
->>>>>>> 78659af2
 __version_as_int__ = version_as_int(__version__)